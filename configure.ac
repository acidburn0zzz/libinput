AC_PREREQ([2.64])

m4_define([libinput_major_version], [1])
<<<<<<< HEAD
m4_define([libinput_minor_version], [6])
m4_define([libinput_micro_version], [3])
=======
m4_define([libinput_minor_version], [7])
m4_define([libinput_micro_version], [0])
>>>>>>> 2d243cc8
m4_define([libinput_version],
          [libinput_major_version.libinput_minor_version.libinput_micro_version])

AC_INIT([libinput],
        [libinput_version],
        [https://bugs.freedesktop.org/enter_bug.cgi?product=Wayland&component=libinput&version=libinput_version],
        [libinput],
        [http://www.freedesktop.org/wiki/Software/libinput/])

AC_SUBST([LIBINPUT_VERSION_MAJOR], [libinput_major_version])
AC_SUBST([LIBINPUT_VERSION_MINOR], [libinput_minor_version])
AC_SUBST([LIBINPUT_VERSION_MICRO], [libinput_micro_version])
AC_SUBST([LIBINPUT_VERSION], [libinput_version])

AC_DEFINE([LIBINPUT_VERSION_MAJOR], [libinput_major_version], [libinput major version number])
AC_DEFINE([LIBINPUT_VERSION_MINOR], [libinput_minor_version], [libinput minor version number])
AC_DEFINE([LIBINPUT_VERSION_MICRO], [libinput_micro_version], [libinput micro version number])
AC_DEFINE([LIBINPUT_VERSION], ["libinput_version"], [libinput version])

AC_CONFIG_HEADERS([config.h])
AC_CONFIG_MACRO_DIR([m4])
AC_CONFIG_AUX_DIR([.])

AM_INIT_AUTOMAKE([1.11 foreign no-dist-gzip dist-xz])

# Before making a release, the LIBINPUT_LT_VERSION string should be
# modified.
# The string is of the form C:R:A.
# a) If binary compatibility has been broken (eg removed or changed interfaces)
#    change to C+1:0:0. DO NOT DO THIS! Use symbol versioning instead and
#    do b) instead.
# b) If interfaces have been changed or added, but binary compatibility has
#    been preserved, change to C+1:0:A+1
# c) If the interface is the same as the previous version, change to C:R+1:A
<<<<<<< HEAD
LIBINPUT_LT_VERSION=21:5:11
=======
LIBINPUT_LT_VERSION=22:2:12
>>>>>>> 2d243cc8
AC_SUBST(LIBINPUT_LT_VERSION)

AM_SILENT_RULES([yes])
AC_USE_SYSTEM_EXTENSIONS

# Check for programs
AC_PROG_CC_C99
AC_PROG_CXX # Only used by build C++ test
AC_PROG_GREP

# Only used for testing the hwdb
AM_PATH_PYTHON([3.0],, [:])
AM_CONDITIONAL([HAVE_PYTHON], [test "$PYTHON" != :])

# Initialize libtool
LT_PREREQ([2.2])
LT_INIT

AC_CHECK_DECL(EPOLL_CLOEXEC, [],
	      [AC_MSG_ERROR("EPOLL_CLOEXEC is needed to compile libinput")],
	      [[#include <sys/epoll.h>]])
AC_CHECK_DECL(TFD_CLOEXEC,[],
	      [AC_MSG_ERROR("TFD_CLOEXEC is needed to compile libinput")],
	      [[#include <sys/timerfd.h>]])
AC_CHECK_DECL(CLOCK_MONOTONIC,[],
	      [AC_MSG_ERROR("CLOCK_MONOTONIC is needed to compile libinput")],
	      [[#include <time.h>]])
AC_CHECK_DECL(static_assert, [],
	      [AC_DEFINE(static_assert(...), [/* */], [noop static_assert() replacement]),
              AC_MSG_RESULT([no])],
	      [[#include <assert.h>]])

PKG_PROG_PKG_CONFIG()
PKG_CHECK_MODULES(MTDEV, [mtdev >= 1.1.0])
PKG_CHECK_MODULES(LIBEVDEV, [libevdev >= 0.4])

AC_CHECK_LIB([m], [atan2])
AC_CHECK_LIB([rt], [clock_gettime])

if test "x$GCC" = "xyes"; then
	GCC_CXXFLAGS="-Wall -Wextra -Wno-unused-parameter -g -fvisibility=hidden"
	GCC_CFLAGS="$GCC_CXXFLAGS -Wmissing-prototypes -Wstrict-prototypes"
fi
AC_SUBST(GCC_CFLAGS)
AC_SUBST(GCC_CXXFLAGS)

######################
# udev configuration #
######################
udev_dir_default="$libdir/udev"
AC_ARG_WITH(udev-dir,
            AS_HELP_STRING([--with-udev-dir=DIR],
                           [udev base directory [[default=$udev_dir_default]]]),
            [],
            [with_udev_dir="yes"])
if test "x$with_udev_dir" != "xno"; then
	AS_CASE($with_udev_dir,
		[yes], [udevdir="$udev_dir_default"],
		[udevdir="$with_udev_dir"])
	UDEV_DIR=${udevdir}
	AC_SUBST(UDEV_DIR)
fi

##################################
# enable/disable libudev support #
##################################
AC_ARG_ENABLE([libudev],
	      [AC_HELP_STRING([--disable-libudev],
			      [Disable udev seat])],
	      [use_libudev="$enableval"],
	      [use_libudev="yes"])
if test "x$use_libudev" = "xyes"; then
	PKG_CHECK_MODULES(LIBUDEV, [libudev])
	AC_DEFINE(HAVE_LIBUDEV, 1, [Build with libudev])
fi

################################
# enable/disable documentation #
################################
AC_ARG_ENABLE([documentation],
	      [AC_HELP_STRING([--enable-documentation],
		              [Enable building the documentation (default=auto)])],
	      [build_documentation="$enableval"],
	      [build_documentation="auto"])

if test "x$build_documentation" = "xyes" -o "x$build_documentation" = "xauto"; then
	AC_PATH_PROG(DOXYGEN, doxygen)
	if test "x$DOXYGEN" = "x"; then
		if test "x$build_documentation" = "xyes"; then
			AC_MSG_ERROR([Documentation build requested but doxygen not found. Install doxygen or disable the documentation using --disable-documentation])
		fi
	else
		AC_MSG_CHECKING([for compatible doxygen version])
		doxygen_version=`$DOXYGEN --version`
		AS_VERSION_COMPARE([$doxygen_version], [1.6.0],
		                   [AC_MSG_RESULT([no])
		                    DOXYGEN=""],
		                   [AC_MSG_RESULT([yes])],
		                   [AC_MSG_RESULT([yes])])
		if test "x$DOXYGEN" = "x" -a "x$build_documentation" = "xyes"; then
			AC_MSG_ERROR([Doxygen $doxygen_version too old. Doxygen 1.6+ required for documentation build. Install required doxygen version or disable the documentation using --disable-documentation])
		fi
	fi

	AC_PATH_PROG(DOT, dot)
	if test "x$DOT" = "x"; then
		if test "x$build_documentation" = "xyes"; then
			AC_MSG_ERROR([Documentation build requested but graphviz's dot not found. Install graphviz or disable the documentation using --disable-documentation])
		fi
	else
		AC_MSG_CHECKING([for compatible dot version])
		dot_version=`$DOT -V 2>&1|$GREP -oP '(?<=version\W)@<:@0-9.@:>@*(?=\W(.*))'`
		AS_VERSION_COMPARE([$dot_version], [2.26.0],
		                   [AC_MSG_RESULT([no])
		                    DOT=""],
		                   [AC_MSG_RESULT([yes])],
		                   [AC_MSG_RESULT([yes])])
		if test "x$DOT" = "x" -a "x$build_documentation" = "xyes"; then
			AC_MSG_ERROR([Graphviz dot $dot_version too old. Graphviz 2.26+ required for documentation build. Install required graphviz version or disable the documentation using --disable-documentation])
		fi
	fi

	if test "x$DOXYGEN" != "x" -a "x$DOT" != "x"; then
		build_documentation="yes"
	else
		build_documentation="no"
	fi
fi

###########################################
# enable/disable event gui debugging tool #
###########################################
AC_ARG_ENABLE(event-gui,
	      AS_HELP_STRING([--enable-event-gui], [Build the GUI event viewer (default=auto)]),
	      [build_eventgui="$enableval"],
	      [build_eventgui="auto"])
PKG_CHECK_EXISTS([cairo glib-2.0 gtk+-3.0], [HAVE_GUILIBS="yes"], [HAVE_GUILIBS="no"])

if test "x$build_eventgui" = "xauto"; then
	build_eventgui="$HAVE_GUILIBS"
fi
if test "x$build_eventgui" = "xyes"; then
	PKG_CHECK_MODULES(CAIRO, [cairo])
	PKG_CHECK_MODULES(GTK, [glib-2.0 gtk+-3.0])
fi

########################
# enable/disable tests #
########################
AC_ARG_ENABLE(tests,
	      AS_HELP_STRING([--enable-tests], [Build the tests (default=auto)]),
	      [build_tests="$enableval"],
	      [build_tests="auto"])

PKG_CHECK_MODULES(CHECK, [check >= 0.9.10], [HAVE_CHECK="yes"], [HAVE_CHECK="no"])

if test "x$build_tests" = "xauto"; then
	build_tests="$HAVE_CHECK"
fi
if test "x$build_tests" = "xyes"; then
	if test "x$HAVE_CHECK" = "xno"; then
		AC_MSG_ERROR([Cannot build tests, check is missing])
	fi

	AC_PATH_PROG(VALGRIND, [valgrind])

	AC_ARG_WITH(libunwind,
		    AS_HELP_STRING([--without-libunwind],[Do not use libunwind]))

	AS_IF([test "x$with_libunwind" != "xno"],
		[PKG_CHECK_MODULES(LIBUNWIND,
			  [libunwind],
			  [HAVE_LIBUNWIND=yes],
			  [HAVE_LIBUNWIND=no])],
		[HAVE_LIBUNWIND=no])

	AS_IF([test "x$HAVE_LIBUNWIND" = "xyes"],
		[AC_DEFINE(HAVE_LIBUNWIND, 1, [Have libunwind support])],
		[AS_IF([test "x$with_libunwind" = "xyes"],
			[AC_MSG_ERROR([libunwind requested but not found])])])

	AC_PATH_PROG(ADDR2LINE, [addr2line])
	if test "x$ADDR2LINE" != "x"; then
		AC_DEFINE_UNQUOTED(HAVE_ADDR2LINE, 1, [addr2line found])
		AC_DEFINE_UNQUOTED(ADDR2LINE, ["$ADDR2LINE"], [Path to addr2line])
	fi
fi

AC_ARG_ENABLE(test-run,
	      AS_HELP_STRING([--enable-test-run], [For internal use only]),
	      [run_tests="$enableval"],
	      [run_tests="yes"])

# Used by the udev rules so we can use callouts during testing without
# installing everything first. Default is the empty string so the installed
# rule will use udev's default path. Override is in udev/Makefile.am
AC_SUBST(UDEV_TEST_PATH, "")
AC_PATH_PROG(SED, [sed])

###########################
# enable/disable libwacom #
###########################

AC_ARG_ENABLE(libwacom,
	      AS_HELP_STRING([--enable-libwacom],
			     [Use libwacom for tablet identification (default=enabled)]),
	      [use_libwacom="$enableval"],
	      [use_libwacom="yes"])
if test "x$use_libwacom" = "xyes"; then
	PKG_CHECK_MODULES(LIBWACOM, [libwacom >= 0.20], [HAVE_LIBWACOM="yes"])
	AC_DEFINE(HAVE_LIBWACOM, 1, [Build with libwacom])

	OLD_LIBS=$LIBS
	OLD_CFLAGS=$CFLAGS
	LIBS="$LIBS $LIBWACOM_LIBS"
	CFLAGS="$CFLAGS $LIBWACOM_CFLAGS"
	AC_MSG_CHECKING([if libwacom_get_paired_device is available])
	AC_LINK_IFELSE(
		       [AC_LANG_PROGRAM([[#include <libwacom/libwacom.h>]],
					[[libwacom_get_paired_device(NULL)]])],
		       [AC_MSG_RESULT([yes])
			AC_DEFINE(HAVE_LIBWACOM_GET_PAIRED_DEVICE, [1],
				  [libwacom_get_paired_device() is available])
		        [libwacom_have_get_paired_device=yes]],
		       [AC_MSG_RESULT([no])
		        [libwacom_have_get_paired_device=no]])
	LIBS=$OLD_LIBS
	CFLAGS=$OLD_CFLAGS
fi

AM_CONDITIONAL(HAVE_UDEV_DIR,
	       [test "x$with_udev_dir" != "xno"])
AM_CONDITIONAL(HAVE_LIBUDEV,
	       [test "x$use_libudev" != "xno"])
AM_CONDITIONAL(HAVE_LIBWACOM_GET_PAIRED_DEVICE,
	       [test "x$libwacom_have_get_paired_device" == "xyes"])
AM_CONDITIONAL(HAVE_VALGRIND, [test "x$VALGRIND" != "x"])
AM_CONDITIONAL(BUILD_TESTS, [test "x$build_tests" = "xyes"])
AM_CONDITIONAL(RUN_TESTS, [test "x$run_tests" = "xyes"])
AM_CONDITIONAL(BUILD_DOCS, [test "x$build_documentation" = "xyes"])
AM_CONDITIONAL(HAVE_LIBUNWIND, [test "x$HAVE_LIBUNWIND" = xyes])
AM_CONDITIONAL(BUILD_EVENTGUI, [test "x$build_eventgui" = "xyes"])

#######################
# enable/disable gcov #
#######################

AC_ARG_ENABLE([gcov],
              [AS_HELP_STRING([--enable-gcov],
                              [Enable to enable coverage testing (default:disabled)])],
	      [enable_gcov="$enableval"],
              [enable_gcov=no])
if test "x$enable_gcov" != "xno"; then
       GCOV_CFLAGS="-fprofile-arcs -ftest-coverage"
       GCOV_LDFLAGS="-fprofile-arcs -ftest-coverage"
       enable_gcov=yes
fi

AM_CONDITIONAL([GCOV_ENABLED], [test "x$enable_gcov" != "xno"])
AC_SUBST([GCOV_CFLAGS])
AC_SUBST([GCOV_LDFLAGS])


AC_CONFIG_FILES([Makefile
		 doc/Makefile
		 doc/libinput.doxygen
		 src/Makefile
		 src/libinput.pc
		 src/libinput-uninstalled.pc
		 test/Makefile
		 tools/Makefile
		 udev/Makefile
		 udev/80-libinput-device-groups.rules
		 udev/90-libinput-model-quirks.rules])
AC_CONFIG_FILES([test/symbols-leak-test],
		[chmod +x test/symbols-leak-test])
AC_OUTPUT

AC_MSG_RESULT([
	Prefix			${prefix}
	udev base dir		${UDEV_DIR}

	libudev enabled		${use_libudev}
	libwacom enabled	${use_libwacom}
	Build documentation	${build_documentation}
	Build tests		${build_tests}
	Tests use valgrind	${VALGRIND}
	Tests use libunwind	${HAVE_LIBUNWIND}
	Build GUI event tool	${build_eventgui}
	Enable gcov profiling	${enable_gcov}
	])<|MERGE_RESOLUTION|>--- conflicted
+++ resolved
@@ -1,13 +1,8 @@
 AC_PREREQ([2.64])
 
 m4_define([libinput_major_version], [1])
-<<<<<<< HEAD
-m4_define([libinput_minor_version], [6])
-m4_define([libinput_micro_version], [3])
-=======
 m4_define([libinput_minor_version], [7])
 m4_define([libinput_micro_version], [0])
->>>>>>> 2d243cc8
 m4_define([libinput_version],
           [libinput_major_version.libinput_minor_version.libinput_micro_version])
 
@@ -42,11 +37,7 @@
 # b) If interfaces have been changed or added, but binary compatibility has
 #    been preserved, change to C+1:0:A+1
 # c) If the interface is the same as the previous version, change to C:R+1:A
-<<<<<<< HEAD
-LIBINPUT_LT_VERSION=21:5:11
-=======
 LIBINPUT_LT_VERSION=22:2:12
->>>>>>> 2d243cc8
 AC_SUBST(LIBINPUT_LT_VERSION)
 
 AM_SILENT_RULES([yes])
