/**
@page building_libinput libinput build instructions

@tableofcontents

Instructions on how to build libinput and its tools and how to build against
libinput.

The build instruction on this page detail how to overwrite your
system-provided libinput with one from the git repository, see
see @ref reverting_install to revert to the previous state.

@section building Building libinput

libinput uses [meson](https://www.mesonbuild.com) and
[ninja](https://www.ninja-build.org). A build is usually the three-step
process below.  A successful build requires the @ref
building_dependencies to be installed before running meson.

@code
$> git clone git://anongit.freedesktop.org/git/wayland/libinput
$> cd libinput
$> meson --prefix=/usr builddir/
$> ninja -C builddir/
$> sudo ninja -C builddir/ install
$> sudo udevadm hwdb --update
@endcode

Additional options may also be specified. For example:
@code
$> meson --prefix=/usr -Ddocumentation=false -Dlibwacom=false builddir/
@endcode

The ```prefix``` or other options can be changed later with the
```mesonconf``` command. For example:
@code
$> mesonconf builddir/ -Dprefix=/some/other/prefix -Ddocumentation=true
$> ninja -C builddir
$> sudo ninja -C builddir/ install
@endcode

Running ``mesonconf builddir/`` with no other arguments lists all
configurable options meson provides.
<<<<<<< HEAD

To rebuild from scratch, simply remove the build directory and run meson
again:
@code
$> rm -r builddir/
$> meson --prefix=....
@endcode

@subsection building_autotools Building with automake

libinput currently also provides the autotools build system, but this will
be removed in future libinput versions. A build with automake is usually the
three-step process below. A successful build requires the @ref
building_dependencies to be installed at configure time.
=======
>>>>>>> 327321a4

To rebuild from scratch, simply remove the build directory and run meson
again:
@code
$> rm -r builddir/
$> meson --prefix=....
@endcode

@subsection verifying_install Verifying the install

To verify the install worked correctly, check that libinput.so.x.x.x is in
the library path and that all symlinks point to the new library.
<pre>
$> ls -l /usr/lib64/libinput.*
-rwxr-xr-x 1 root root    946 Apr 28  2015 /usr/lib64/libinput.la
lrwxrwxrwx 1 root root     19 Feb  1 15:12 /usr/lib64/libinput.so -> libinput.so.10.13.0
lrwxrwxrwx 1 root root     19 Feb  1 15:12 /usr/lib64/libinput.so.10 -> libinput.so.10.13.0
-rwxr-xr-x 1 root root 204992 Feb  1 15:12 /usr/lib64/libinput.so.10.13.0
</pre>

@subsection reverting_install Reverting to the system-provided libinput package

The recommended way to revert to the system install is to use the package
manager to reinstall the libinput package. In some cases, this may leave
files in the system (e.g. ```/usr/lib/libinput.la```) but these files are
usually harmless. To definitely remove all files, run the following command
from the libinput source directory:

@code
$> sudo ninja -C builddir/ uninstall
# WARNING: Do not restart the computer/X/the Wayland compositor after
# uninstall, reinstall the system package immediately!
@endcode

The following commands reinstall the current system package for libinput,
overwriting manually installed files.

<ul>
<li><b>Debian/Ubuntu</b> based distributions: ```sudo apt-get install
--reinstall libinput```</li>
<li><b>Fedora 22</b> and later: ```sudo dnf reinstall libinput```</li>
<li><b>RHEL/CentOS/Fedora 21</b> and earlier: ```sudo yum reinstall libinput```</li>
<li><b>openSUSE</b>: ```sudo zypper install --force libinput10```</li>
<li><b>Arch</b>: ```sudo packman -S libinput```</li>
</ul>

@subsection building_selinux SELinux adjustments

On systems with SELinux, overwriting the distribution-provided package with
a manually built libinput may cause SELinux denials. This usually manifests
when gdm does not start because it is denied access to libinput. The journal
shows a log message in the form of:

<pre>
May 25 15:28:42 localhost.localdomain audit[23268]: AVC avc:  denied  { execute } for  pid=23268 comm="gnome-shell" path="/usr/lib64/libinput.so.10.12.2" dev="dm-0" ino=1709093 scontext=system_u:system_r:xdm_t:s0-s0:c0.c1023 tcontext=unconfined_u:object_r:user_home_t:s0 tclass=file permissive=0
May 25 15:28:42 localhost.localdomain org.gnome.Shell.desktop[23270]: /usr/bin/gnome-shell: error while loading shared libraries: libinput.so.10: failed to map segment from shared object
</pre>

The summary of this error message is that gdm's gnome-shell runs in the
```system_u:system_r:xdm_t``` context but libinput is installed with the
context ```unconfined_u:object_r:user_home_t```.

To avoid this issue, restore the SELinux context for any system files.

<pre>
$> sudo restorecon /usr/lib*/libinput.so.*
</pre>

This issue is tracked in https://github.com/mesonbuild/meson/issues/1967.

@subsection building_dependencies Build dependencies

libinput has a few build-time dependencies that must be installed prior to
running configure. In most cases, it is sufficient to install the
dependencies that your distribution uses to build the libinput package.
These can be installed with one of the following commands:

<ul>
<li><b>Debian/Ubuntu</b> based distributions: ```sudo apt-get build-dep
libinput```</li>
<li><b>Fedora 22</b> and later: ```sudo dnf builddep libinput```</li>
<li><b>RHEL/CentOS/Fedora 21</b> and earlier: ```sudo yum-builddep libinput```</li>
<li><b>openSUSE</b>:
<pre>
$> sudo zypper modifyrepo --enable `zypper repos | grep source | awk '{print $5}'`
$> sudo zypper source-install -d libinput10
$> sudo zypper install autoconf automake libtool
$> sudo zypper modifyrepo --disable `zypper repos | grep source | awk '{print $5}'`
</pre>
</li>
<li><b>Arch</b>:
<pre>
$> sudo pacman -S asp
$> cd $(mktemp -d)
$> asp export libinput
$> cd libinput
$> makepkg --syncdeps --nobuild --noextract
</pre>
</li>
</ul>

If dependencies are missing, a message ```No package 'foo' found``` will be
shown during the configure stage. See
<a href="https://who-t.blogspot.com.au/2014/05/configure-fails-with-no-package-foo.html">this blog post here</a>.
for instructions on how to fix it.

@subsection building_libwacom Building without libwacom

libwacom is required by libinput's tablet code to gather additional
information about tablets that is not available from the kernel device
itself. libwacom is required by default but can be skipped when @ref
building.

@code
$> meson --prefix=/usr -Dlibwacom=false builddir
@endcode

It is not recommended to disable libwacom unless libinput is used in an
environment where tablet support is not required. libinput provides tablet
support even without libwacom, but some features may be missing or working
differently.

@subsection building_debug_gui Building without the graphical helper tool

The @ref tools provide commandline features as well as graphical debugging
features. To keep dependencies in check on some builds, the graphical
features of the @ref tools can be disabled. By default, the `debug-gui`
feature of the `libinput` tool is enabled and if the required libraries are
not available, the build will fail. If the feature is not required, use the
``--disable-debug-gui`` argument when @ref building.

@code
$> meson --prefix=/usr -Ddebug-gui=false builddir
@endcode

@subsection building_autotools Building with autotools

<b>libinput no longer supports building with autotools.</b> These
instructions are kept for users for libinput versions up to 1.8.x.

A build with automake is usually the process below. A successful build
requires the @ref building_dependencies to be installed at configure
time.

@code
$> git clone git://anongit.freedesktop.org/git/wayland/libinput
$> cd libinput
$> ./autogen.sh --prefix=/usr --libdir=/usr/lib64
$> make
$> sudo make install
$> sudo udevadm hwdb --update
@endcode

@note On Debian-based distributions including Ubuntu and its derivatives skip the
```--libdir=/usr/lib64``` argument.

To uninstall libinput as detailed in section @ref reverting_install, run

@code
$> sudo make uninstall
# WARNING: Do not restart the computer/X/the Wayland compositor after make
# uninstall, reinstall the system package immediately!
@endcode

To disable libwacom as detailed in section @ref building_libwacom, run

@code
$> ./autogen.sh --disable-libwacom --prefix=/usr --libdir=/usr/lib64
@endcode

To disable the graphical helper tool as detailed in section @ref
building_debug_gui, run

@code
$> ./autogen.sh --disable-debug-gui --prefix=/usr --libdir=/usr/lib64
@endcode


@section building_against Building against libinput

libinput provides a
[pkg-config](https://www.freedesktop.org/wiki/Software/pkg-config/) file.
Software that uses libinput should use pkg-config and the
`PKG_CHECK_MODULES` autoconf macro.
Otherwise, the most rudimentary way to compile and link a program against
libinput is:

@code
    gcc -o myprogram myprogram.c `pkg-config --cflags --libs libinput`
@endcode

For further information on using pkgconfig see the pkg-config documentation.

*/
<|MERGE_RESOLUTION|>--- conflicted
+++ resolved
@@ -41,23 +41,6 @@
 
 Running ``mesonconf builddir/`` with no other arguments lists all
 configurable options meson provides.
-<<<<<<< HEAD
-
-To rebuild from scratch, simply remove the build directory and run meson
-again:
-@code
-$> rm -r builddir/
-$> meson --prefix=....
-@endcode
-
-@subsection building_autotools Building with automake
-
-libinput currently also provides the autotools build system, but this will
-be removed in future libinput versions. A build with automake is usually the
-three-step process below. A successful build requires the @ref
-building_dependencies to be installed at configure time.
-=======
->>>>>>> 327321a4
 
 To rebuild from scratch, simply remove the build directory and run meson
 again:
