project('libinput', 'c',
	version : '1.16.0',
	license : 'MIT/Expat',
	default_options : [ 'c_std=gnu99', 'warning_level=2' ],
	meson_version : '>= 0.45.0')

libinput_version = meson.project_version().split('.')

dir_data        = join_paths(get_option('prefix'), get_option('datadir'), 'libinput')
dir_sysconf     = join_paths(get_option('prefix'), get_option('sysconfdir'), 'libinput')
dir_libexec     = join_paths(get_option('prefix'), get_option('libexecdir'), 'libinput')
dir_lib         = join_paths(get_option('prefix'), get_option('libdir'))
dir_man1        = join_paths(get_option('prefix'), get_option('mandir'), 'man1')
dir_system_udev = join_paths(get_option('prefix'), 'lib', 'udev')
dir_src_quirks  = join_paths(meson.current_source_dir(), 'quirks')
dir_src_test    = join_paths(meson.current_source_dir(), 'test')
dir_src         = join_paths(meson.current_source_dir(), 'src')

dir_udev = get_option('udev-dir')
if dir_udev == ''
	dir_udev = dir_system_udev
endif
dir_udev_callouts = dir_udev
dir_udev_rules    = join_paths(dir_udev, 'rules.d')
dir_udev_hwdb     = join_paths(dir_udev, 'hwdb.d')


# We use libtool-version numbers because it's easier to understand.
# Before making a release, the libinput_so_*
# numbers should be modified. The components are of the form C:R:A.
# a) If binary compatibility has been broken (eg removed or changed interfaces)
#    change to C+1:0:0.
# b) If interfaces have been changed or added, but binary compatibility has
#    been preserved, change to C+1:0:A+1
# c) If the interface is the same as the previous version, change to C:R+1:A
libinput_lt_c=23
libinput_lt_r=0
libinput_lt_a=13

# convert to soname
libinput_so_version = '@0@.@1@.@2@'.format((libinput_lt_c - libinput_lt_a),
                                            libinput_lt_a, libinput_lt_r)

# Compiler setup
cc = meson.get_compiler('c')
cppflags = ['-Wno-unused-parameter', '-fvisibility=hidden']
cflags = cppflags + ['-Wmissing-prototypes', '-Wstrict-prototypes']
add_project_arguments(cflags, language : 'c')
add_project_arguments(cppflags, language : 'cpp')

# config.h
config_h = configuration_data()

doc_url_base = 'https://wayland.freedesktop.org/libinput/doc'
if libinput_version[2].to_int() >= 90
	doc_url = '@0@/latest/'.format(doc_url_base)
else
	doc_url = '@0@/@1@/'.format(doc_url_base, meson.project_version())
endif
config_h.set_quoted('HTTP_DOC_LINK', doc_url)

config_h.set('_GNU_SOURCE', '1')
if get_option('buildtype') == 'debug' or get_option('buildtype') == 'debugoptimized'
	config_h.set_quoted('MESON_BUILD_ROOT', meson.current_build_dir())
else
	config_h.set_quoted('MESON_BUILD_ROOT', '')
endif

prefix = '''#define _GNU_SOURCE 1
#include <assert.h>
'''
if cc.get_define('static_assert', prefix : prefix) == ''
	config_h.set('static_assert(...)', '/* */')
endif

# Coverity breaks because it doesn't define _Float128 correctly, you'll end
# up with a bunch of messages in the form:
# "/usr/include/stdlib.h", line 133: error #20: identifier "_Float128" is
#           undefined
#   extern _Float128 strtof128 (const char *__restrict __nptr,
#          ^
# We don't use float128 ourselves, it gets pulled in from math.h or
# something, so let's just define it as uint128 and move on.
# Unfortunately we can't detect the coverity build at meson configure
# time, we only know it fails at runtime. So make this an option instead, to
# be removed when coverity fixes this again.
if get_option('coverity')
	config_h.set('_Float128', '__uint128_t')
	config_h.set('_Float32', 'int')
	config_h.set('_Float32x', 'int')
	config_h.set('_Float64', 'long')
	config_h.set('_Float64x', 'long')
endif

if cc.has_header_symbol('dirent.h', 'versionsort', prefix : prefix)
	config_h.set('HAVE_VERSIONSORT', '1')
endif

if not cc.has_header_symbol('errno.h', 'program_invocation_short_name', prefix : prefix)
	if cc.has_header_symbol('stdlib.h', 'getprogname')
		config_h.set('program_invocation_short_name', 'getprogname()')
	endif
endif

if cc.has_header('xlocale.h')
	config_h.set('HAVE_XLOCALE_H', '1')
endif

code = '''
#include <locale.h>
void main(void) { newlocale(LC_NUMERIC_MASK, "C", (locale_t)0); }
'''
if cc.links(code, name : 'locale.h')
	config_h.set('HAVE_LOCALE_H', '1')
endif

if not cc.has_header_symbol('sys/ptrace.h', 'PTRACE_ATTACH', prefix : prefix)
	config_h.set('PTRACE_ATTACH', 'PT_ATTACH')
	config_h.set('PTRACE_CONT', 'PT_CONTINUE')
	config_h.set('PTRACE_DETACH', 'PT_DETACH')
endif

# Dependencies
pkgconfig = import('pkgconfig')
dep_mtdev = dependency('mtdev', version : '>= 1.1.0')
dep_libevdev = dependency('libevdev')
dep_lm = cc.find_library('m', required : false)
dep_rt = cc.find_library('rt', required : false)

# Include directories
includes_include = include_directories('include')
includes_src = include_directories('src')

############ libwacom configuration ############

have_libwacom = get_option('libwacom')
config_h.set10('HAVE_LIBWACOM', have_libwacom)
if have_libwacom
	dep_libwacom = dependency('libwacom', version : '>= 0.20')

	result = cc.has_function('libwacom_get_paired_device',
				 dependencies: dep_libwacom)
	config_h.set10('HAVE_LIBWACOM_GET_PAIRED_DEVICE', result)

	result = cc.has_function('libwacom_get_button_evdev_code',
				 dependencies: dep_libwacom)
	config_h.set10('HAVE_LIBWACOM_GET_BUTTON_EVDEV_CODE', result)
else
	dep_libwacom = declare_dependency()
endif

############ udev bits ############

have_udev = get_option('udev')
config_h.set10('HAVE_UDEV', have_udev)
if have_udev
	dep_udev = dependency('libudev')

	executable('libinput-device-group',
		   'udev/libinput-device-group.c',
		   dependencies : [dep_udev, dep_libwacom],
		   include_directories : [includes_src, includes_include],
		   install : true,
		   install_dir : dir_udev_callouts)
	executable('libinput-fuzz-extract',
		   'udev/libinput-fuzz-extract.c',
		   'src/util-strings.c',
		   'src/util-prop-parsers.c',
		   dependencies : [dep_udev, dep_libevdev, dep_lm],
		   include_directories : [includes_src, includes_include],
		   install : true,
		   install_dir : dir_udev_callouts)
	executable('libinput-fuzz-to-zero',
		   'udev/libinput-fuzz-to-zero.c',
		   dependencies : [dep_udev, dep_libevdev],
		   include_directories : [includes_src, includes_include],
		   install : true,
		   install_dir : dir_udev_callouts)

	udev_rules_config = configuration_data()
	udev_rules_config.set('UDEV_TEST_PATH', '')
	configure_file(input : 'udev/80-libinput-device-groups.rules.in',
		       output : '80-libinput-device-groups.rules',
		       install_dir : dir_udev_rules,
		       configuration : udev_rules_config)
	configure_file(input : 'udev/90-libinput-fuzz-override.rules.in',
		       output : '90-libinput-fuzz-override.rules',
		       install_dir : dir_udev_rules,
		       configuration : udev_rules_config)

	litest_udev_rules_config = configuration_data()
	litest_udev_rules_config.set('UDEV_TEST_PATH', meson.current_build_dir() + '/')
	litest_groups_rules_file = configure_file(input : 'udev/80-libinput-device-groups.rules.in',
		       output : '80-libinput-device-groups-litest.rules',
		       configuration : litest_udev_rules_config)
	litest_fuzz_override_file = configure_file(input : 'udev/90-libinput-fuzz-override.rules.in',
						   output : '90-libinput-fuzz-override-litest.rules',
						   configuration : litest_udev_rules_config)
else
	dep_udev = declare_dependency()
endif

############ Check for leftover udev rules ########

# This test should be defined first so we don't waste time testing anything
# else if we're about to fail anyway. ninja test will execute tests in the
# order of them defined in meson.build

if get_option('tests')
	test('leftover-rules',
	     find_program('test/check-leftover-udev-rules.sh'),
	     is_parallel : false,
	     suite : ['all'])
endif

############ libepoll-shim (BSD) ############

if cc.has_header_symbol('sys/epoll.h', 'epoll_create1', prefix : prefix)
	# epoll is built-in (Linux, illumos)
	dep_libepoll = declare_dependency()
else
	# epoll is implemented in userspace by libepoll-shim (FreeBSD)
	dir_libepoll = get_option('epoll-dir')
	if dir_libepoll == ''
		dir_libepoll = get_option('prefix')
	endif
	includes_epoll = include_directories(join_paths(dir_libepoll, 'include/libepoll-shim'))
	dep_libepoll = cc.find_library('epoll-shim', dirs : join_paths(dir_libepoll, 'lib'))
	code = '''
	#include <sys/epoll.h>
	int main(void) { epoll_create1(0); }
	'''
	if not cc.links(code,
		name : 'libepoll-shim check',
		dependencies : [dep_libepoll, dep_rt],
		include_directories : includes_epoll) # note: wants an include_directories object
		error('No built-in epoll or libepoll-shim found.')
	endif
	dep_libepoll = declare_dependency(
		include_directories : includes_epoll,
		dependencies : [dep_libepoll, dep_rt])
endif

############ libinput-util.a ############

# Basic compilation test to make sure the headers include and define all the
# necessary bits.
util_headers = [
		'util-bits.h',
		'util-input-event.h',
		'util-list.h',
		'util-macros.h',
		'util-matrix.h',
		'util-prop-parsers.h',
		'util-ratelimit.h',
		'util-strings.h',
		'util-time.h',
]
foreach h: util_headers
	c = configuration_data()
	c.set_quoted('FILE', h)
	testfile = configure_file(input : 'test/test-util-includes.c',
			          output : 'test-util-includes-@0@.c'.format(h),
				  configuration : c)
	executable('test-build-@0@'.format(h),
		   testfile, join_paths(dir_src, h),
		   include_directories : [includes_src, includes_include],
		   install : false)
endforeach

src_libinput_util = [
	'src/util-bits.h',
	'src/util-list.c',
	'src/util-list.h',
	'src/util-macros.h',
	'src/util-matrix.h',
	'src/util-ratelimit.c',
	'src/util-ratelimit.h',
	'src/util-strings.h',
	'src/util-strings.c',
	'src/util-time.h',
	'src/util-prop-parsers.h',
	'src/util-prop-parsers.c',
	'src/libinput-util.h',
]
libinput_util = static_library('libinput-util',
			       src_libinput_util,
			       dependencies : [dep_libevdev, dep_libwacom],
			       include_directories : includes_include)
dep_libinput_util = declare_dependency(link_with : libinput_util)

############ libfilter.a ############
src_libfilter = [
		'src/filter.c',
		'src/filter-flat.c',
		'src/filter-low-dpi.c',
		'src/filter-mouse.c',
		'src/filter-touchpad.c',
		'src/filter-touchpad-flat.c',
		'src/filter-touchpad-x230.c',
		'src/filter-tablet.c',
		'src/filter-trackpoint.c',
		'src/filter.h',
		'src/filter-private.h'
]
libfilter = static_library('filter', src_libfilter,
			   dependencies : [dep_libwacom],
			   include_directories : includes_include)
dep_libfilter = declare_dependency(link_with : libfilter)

############ libquirks.a #############
libinput_data_path = dir_data
libinput_data_override_path = join_paths(dir_sysconf, 'local-overrides.quirks')
config_h.set_quoted('LIBINPUT_QUIRKS_DIR', dir_data)
config_h.set_quoted('LIBINPUT_QUIRKS_OVERRIDE_FILE', libinput_data_override_path)

config_h.set_quoted('LIBINPUT_QUIRKS_SRCDIR', dir_src_quirks)
install_subdir('quirks',
	       exclude_files: ['README.md'],
	       install_dir : dir_data,
	       strip_directory : true)

src_libquirks = [
	'src/quirks.c',
	'src/quirks.h',
	'src/builddir.h',
]

deps_libquirks = [dep_udev, dep_libwacom, dep_libinput_util]
libquirks = static_library('quirks', src_libquirks,
			   dependencies : deps_libquirks,
			   include_directories : includes_include)
dep_libquirks = declare_dependency(link_with : libquirks)

############ libinput.so ############
install_headers('src/libinput.h')
src_libinput = src_libfilter + [
	'src/libinput.c',
	'src/libinput.h',
	'src/libinput-private.h',
	'src/evdev.c',
	'src/evdev.h',
	'src/evdev-debounce.c',
	'src/evdev-fallback.c',
	'src/evdev-fallback.h',
	'src/evdev-totem.c',
	'src/evdev-middle-button.c',
	'src/evdev-mt-touchpad.c',
	'src/evdev-mt-touchpad.h',
	'src/evdev-mt-touchpad-tap.c',
	'src/evdev-mt-touchpad-thumb.c',
	'src/evdev-mt-touchpad-buttons.c',
	'src/evdev-mt-touchpad-edge-scroll.c',
	'src/evdev-mt-touchpad-gestures.c',
	'src/evdev-tablet.c',
	'src/evdev-tablet.h',
	'src/evdev-tablet-pad.c',
	'src/evdev-tablet-pad.h',
	'src/evdev-tablet-pad-leds.c',
	'src/netlink-seat.c',
	'src/netlink-seat.h',
	'src/path-seat.c',
	'src/udev-seat.c',
	'src/udev-seat.h',
	'src/timer.c',
	'src/timer.h',
	'include/linux/input.h'
]

deps_libinput = [
	dep_mtdev,
	dep_udev,
	dep_libevdev,
	dep_libepoll,
	dep_lm,
	dep_rt,
	dep_libwacom,
	dep_libinput_util,
	dep_libquirks
]

libinput_version_h_config = configuration_data()
libinput_version_h_config.set('LIBINPUT_VERSION_MAJOR', libinput_version[0])
libinput_version_h_config.set('LIBINPUT_VERSION_MINOR', libinput_version[1])
libinput_version_h_config.set('LIBINPUT_VERSION_MICRO', libinput_version[2])
libinput_version_h_config.set('LIBINPUT_VERSION', meson.project_version())

libinput_version_h = configure_file(
		input : 'src/libinput-version.h.in',
		output : 'libinput-version.h',
		configuration : libinput_version_h_config,
)

mapfile = join_paths(dir_src, 'libinput.sym')
version_flag = '-Wl,--version-script,@0@'.format(mapfile)
lib_libinput = shared_library('input',
		src_libinput,
		include_directories : [include_directories('.'), includes_include],
		dependencies : deps_libinput,
		version : libinput_so_version,
		link_args : version_flag,
		link_depends : mapfile,
		install : true
		)

dep_libinput = declare_dependency(
		link_with : lib_libinput,
		dependencies : deps_libinput)

pkgconfig.generate(
	filebase : 'libinput',
	name : 'Libinput',
	description : 'Input device library',
	version : meson.project_version(),
	libraries : lib_libinput
)

git_version_h = vcs_tag(command : ['git', 'describe'],
			fallback : 'unknown',
			input : 'src/libinput-git-version.h.in',
			output :'libinput-git-version.h')

if meson.version().version_compare('<0.43.0')
	# Restore the SELinux context for the libinput.so.a.b.c on install
	# meson bug https://github.com/mesonbuild/meson/issues/1967
	meson.add_install_script('src/libinput-restore-selinux-context.sh',
				 dir_lib, lib_libinput.full_path())
endif

############ documentation ############

if get_option('documentation')
	subdir('doc/api')
	subdir('doc/user')
endif

############ shell completion #########

subdir('completion/zsh')

############ tools ############

<<<<<<< HEAD
if get_option('tools')
	if not have_udev
		error('tools require -Dudev=true')
	endif
=======
configure_file(input : 'tools/libinput-quirks.man',
	       output : 'libinput-quirks.1',
	       configuration : man_config,
	       install_dir : dir_man1,
	       )
# Same man page for the subtools to stay consistent with the other tools
configure_file(input : 'tools/libinput-quirks.man',
	       output : 'libinput-quirks-list.1',
	       configuration : man_config,
	       install_dir : dir_man1,
	       )
configure_file(input : 'tools/libinput-quirks.man',
	       output : 'libinput-quirks-validate.1',
	       configuration : man_config,
	       install_dir : dir_man1,
	       )

libinput_list_devices_sources = [ 'tools/libinput-list-devices.c' ]
libinput_list_devices = executable('libinput-list-devices',
				   libinput_list_devices_sources,
				   dependencies : deps_tools,
				   include_directories : [includes_src, includes_include],
				   install_dir : libinput_tool_path,
				   install : true,
				  )
test('list-devices',
     libinput_list_devices,
     suite : ['all', 'root', 'hardware'])

configure_file(input : 'tools/libinput-list-devices.man',
	       output : 'libinput-list-devices.1',
	       configuration : man_config,
	       install_dir : dir_man1,
	       )

libinput_measure_sources = [ 'tools/libinput-measure.c' ]
executable('libinput-measure',
	   libinput_measure_sources,
	   dependencies : deps_tools,
	   include_directories : [includes_src, includes_include],
	   install_dir : libinput_tool_path,
	   install : true,
	   )
configure_file(input : 'tools/libinput-measure.man',
	       output : 'libinput-measure.1',
	       configuration : man_config,
	       install_dir : dir_man1,
	       )

libinput_analyze_sources = [ 'tools/libinput-analyze.c' ]
executable('libinput-analyze',
	   libinput_analyze_sources,
	   dependencies : deps_tools,
	   include_directories : [includes_src, includes_include],
	   install_dir : libinput_tool_path,
	   install : true,
	   )
configure_file(input : 'tools/libinput-analyze.man',
	       output : 'libinput-analyze.1',
	       configuration : man_config,
	       install_dir : dir_man1,
	       )

src_python_tools = files(
	      'tools/libinput-analyze-per-slot-delta.py',
	      'tools/libinput-measure-fuzz.py',
	      'tools/libinput-measure-touchpad-size.py',
	      'tools/libinput-measure-touchpad-tap.py',
	      'tools/libinput-measure-touchpad-pressure.py',
	      'tools/libinput-measure-touch-size.py',
)
>>>>>>> af6fed94

	libinput_tool_path = dir_libexec
	config_h.set_quoted('LIBINPUT_TOOL_PATH', libinput_tool_path)
	tools_shared_sources = [ 'tools/shared.c',
				 'tools/shared.h',
				 'src/builddir.h' ]
	deps_tools_shared = [ dep_libinput, dep_libevdev ]
	lib_tools_shared = static_library('tools_shared',
					  tools_shared_sources,
					  include_directories : [includes_src, includes_include],
					  dependencies : deps_tools_shared)
	dep_tools_shared = declare_dependency(link_with : lib_tools_shared,
					      dependencies : deps_tools_shared)

	man_config = configuration_data()
	man_config.set('LIBINPUT_VERSION', meson.project_version())
	man_config.set('LIBINPUT_DATA_DIR', dir_data)

	deps_tools = [ dep_tools_shared, dep_libinput ]
	libinput_debug_events_sources = [
		'tools/libinput-debug-events.c',
		libinput_version_h,
	]
	executable('libinput-debug-events',
		   libinput_debug_events_sources,
		   dependencies : deps_tools,
		   include_directories : [includes_src, includes_include],
		   install_dir : libinput_tool_path,
		   install : true
		   )
	configure_file(input : 'tools/libinput-debug-events.man',
		       output : 'libinput-debug-events.1',
		       configuration : man_config,
		       install_dir : dir_man1,
		       )

<<<<<<< HEAD
	libinput_debug_tablet_sources = [ 'tools/libinput-debug-tablet.c' ]
	executable('libinput-debug-tablet',
		   libinput_debug_tablet_sources,
		   dependencies : deps_tools,
		   include_directories : [includes_src, includes_include],
		   install_dir : libinput_tool_path,
		   install : true)
=======
src_man = files(
	      'tools/libinput-measure-fuzz.man',
	      'tools/libinput-measure-touchpad-size.man',
	      'tools/libinput-measure-touchpad-tap.man',
	      'tools/libinput-measure-touchpad-pressure.man',
	      'tools/libinput-measure-touch-size.man',
	      'tools/libinput-analyze-per-slot-delta.man',
)
>>>>>>> af6fed94

	configure_file(input : 'tools/libinput-debug-tablet.man',
		       output : 'libinput-debug-tablet.1',
		       configuration : man_config,
		       install_dir : dir_man1,
		       )

	libinput_quirks_sources = [ 'tools/libinput-quirks.c' ]
	libinput_quirks = executable('libinput-quirks',
				     libinput_quirks_sources,
				     dependencies : [dep_libquirks, dep_tools_shared, dep_libinput],
				     include_directories : [includes_src, includes_include],
				     install_dir : libinput_tool_path,
				     install : true
				    )
	test('validate-quirks',
	     libinput_quirks,
	     args: ['validate', '--data-dir=@0@'.format(dir_src_quirks)],
	     suite : ['all']
	     )

	configure_file(input : 'tools/libinput-quirks.man',
		       output : 'libinput-quirks.1',
		       configuration : man_config,
		       install_dir : dir_man1,
		       )
	# Same man page for the subtools to stay consistent with the other tools
	configure_file(input : 'tools/libinput-quirks.man',
		       output : 'libinput-quirks-list.1',
		       configuration : man_config,
		       install_dir : dir_man1,
		       )
	configure_file(input : 'tools/libinput-quirks.man',
		       output : 'libinput-quirks-validate.1',
		       configuration : man_config,
		       install_dir : dir_man1,
		       )

	libinput_list_devices_sources = [ 'tools/libinput-list-devices.c' ]
	libinput_list_devices = executable('libinput-list-devices',
					   libinput_list_devices_sources,
					   dependencies : deps_tools,
					   include_directories : [includes_src, includes_include],
					   install_dir : libinput_tool_path,
					   install : true,
					  )
	test('list-devices',
	     libinput_list_devices,
	     suite : ['all', 'root', 'hardware'])

	configure_file(input : 'tools/libinput-list-devices.man',
		       output : 'libinput-list-devices.1',
		       configuration : man_config,
		       install_dir : dir_man1,
		       )

	libinput_measure_sources = [ 'tools/libinput-measure.c' ]
	executable('libinput-measure',
		   libinput_measure_sources,
		   dependencies : deps_tools,
		   include_directories : [includes_src, includes_include],
		   install_dir : libinput_tool_path,
		   install : true,
		   )
	configure_file(input : 'tools/libinput-measure.man',
		       output : 'libinput-measure.1',
		       configuration : man_config,
		       install_dir : dir_man1,
		       )

	src_python_tools = files(
		      'tools/libinput-measure-fuzz.py',
		      'tools/libinput-measure-touchpad-tap.py',
		      'tools/libinput-measure-touchpad-pressure.py',
		      'tools/libinput-measure-touch-size.py',
	)

	config_noop = configuration_data()
	# Set a dummy replacement to silence meson warnings:
	# meson.build:487: WARNING: Got an empty configuration_data() object and
	# 		   found no substitutions in the input file 'foo'. If you
	# 		   want to copy a file to the build dir, use the 'copy:'
	# 		   keyword argument added in 0.47.0
	config_noop.set('dummy', 'dummy')
	foreach t : src_python_tools
		configure_file(input: t,
			       output: '@BASENAME@',
			       configuration : config_noop,
			       install_dir : libinput_tool_path
			      )
	endforeach

	src_man = files(
		      'tools/libinput-measure-fuzz.man',
		      'tools/libinput-measure-touchpad-tap.man',
		      'tools/libinput-measure-touchpad-pressure.man',
		      'tools/libinput-measure-touch-size.man',
	)

	foreach m : src_man
		configure_file(input : m,
			       output : '@BASENAME@.1',
			       configuration : man_config,
			       install_dir : dir_man1)
	endforeach

	libinput_record_sources = [ 'tools/libinput-record.c', git_version_h ]
	executable('libinput-record',
		   libinput_record_sources,
		   dependencies : deps_tools + [dep_udev],
		   include_directories : [includes_src, includes_include],
		   install_dir : libinput_tool_path,
		   install : true,
		   )
	configure_file(input : 'tools/libinput-record.man',
		       output : 'libinput-record.1',
		       configuration : man_config,
		       install_dir : dir_man1,
		       )

	install_data('tools/libinput-replay',
		     install_dir : libinput_tool_path)
	configure_file(input : 'tools/libinput-replay.man',
		       output : 'libinput-replay.1',
		       configuration : man_config,
		       install_dir : dir_man1,
		       )

	if get_option('debug-gui')
		if not have_udev
			error('debug-gui requires -Dudev=true')
		endif

		dep_gtk = dependency('gtk+-3.0', version : '>= 3.20')
		dep_cairo = dependency('cairo')
		dep_glib = dependency('glib-2.0')

		debug_gui_sources = [ 'tools/libinput-debug-gui.c' ]
		deps_debug_gui = [
				dep_gtk,
				dep_cairo,
				dep_glib,
				] + deps_tools
		executable('libinput-debug-gui',
			   debug_gui_sources,
			   dependencies : deps_debug_gui,
			   include_directories : [includes_src, includes_include],
			   install_dir : libinput_tool_path,
			   install : true
			   )
		configure_file(input : 'tools/libinput-debug-gui.man',
			       output : 'libinput-debug-gui.1',
			       configuration : man_config,
			       install_dir : dir_man1,
			       )
	endif

<<<<<<< HEAD
	libinput_sources = [ 'tools/libinput-tool.c' ]
=======
# Don't run the test during a release build because we rely on the magic
# subtool lookup
if get_option('buildtype') == 'debug' or get_option('buildtype') == 'debugoptimized'
	config_tool_option_test = configuration_data()
	config_tool_option_test.set('DISABLE_WARNING', 'yes')
	config_tool_option_test.set('MESON_ENABLED_DEBUG_GUI', get_option('debug-gui'))
	config_tool_option_test.set('MESON_BUILD_ROOT', meson.current_build_dir())
	config_tool_option_test.set('TOOL_PATH', libinput_tool.full_path())
	tool_option_test = configure_file(input: 'tools/test_tool_option_parsing.py',
					  output: '@PLAINNAME@',
					  configuration : config_tool_option_test)
	test('tool-option-parsing',
	     tool_option_test,
	     args : [tool_option_test, '-n', 'auto'],
	     suite : ['all', 'root'],
	     timeout : 240)
endif
>>>>>>> af6fed94

	libinput_tool = executable('libinput',
				   libinput_sources,
				   dependencies : deps_tools,
				   include_directories : [includes_src, includes_include],
				   install : true
				  )
	configure_file(input : 'tools/libinput.man',
		       output : 'libinput.1',
		       configuration : man_config,
		       install_dir : dir_man1,
		       )

	ptraccel_debug_sources = [ 'tools/ptraccel-debug.c' ]
	executable('ptraccel-debug',
		   ptraccel_debug_sources,
		   dependencies : [ dep_libfilter, dep_libinput ],
		   include_directories : [includes_src, includes_include],
		   install : false
		   )

	# Don't run the test during a release build because we rely on the magic
	# subtool lookup
	if get_option('buildtype') == 'debug' or get_option('buildtype') == 'debugoptimized'
		config_tool_option_test = configuration_data()
		config_tool_option_test.set('MESON_ENABLED_DEBUG_GUI', get_option('debug-gui'))
		tool_option_test = configure_file(input: 'tools/test-tool-option-parsing.py',
						  output: '@BASENAME@',
						  configuration : config_tool_option_test)
		test('tool-option-parsing',
		     tool_option_test,
		     args : ['--tool-path', libinput_tool.full_path()],
		     suite : ['all', 'root'],
		     timeout : 240)
	endif

	# the libinput tools check whether we execute from the builddir, this is
	# the test to verify that lookup. We test twice, once as normal test
	# run from the builddir, once after copying to /tmp
	test_builddir_lookup = executable('test-builddir-lookup',
					  'test/test-builddir-lookup.c',
					  dependencies : [ dep_tools_shared],
					  include_directories : [includes_src, includes_include],
					  install : false)
	test('tools-builddir-lookup',
	     test_builddir_lookup,
	     args : ['--builddir-is-set'],
	     suite : ['all'])
	test('tools-builddir-lookup-installed',
	     find_program('test/helper-copy-and-exec-from-tmp.sh'),
	     args : [test_builddir_lookup.full_path(), '--builddir-is-null'],
	     env : ['LD_LIBRARY_PATH=@0@'.format(meson.current_build_dir())],
	     suite : ['all'],
	     workdir : '/tmp')
endif

############ tests ############

test('symbols-leak-test',
     find_program('test/symbols-leak-test'),
     args : [ join_paths(dir_src, 'libinput.sym'), dir_src],
     suite : ['all'])

# build-test only
executable('test-build-pedantic',
	   'test/build-pedantic.c',
	   include_directories : [includes_src, includes_include],
	   c_args : ['-std=c99', '-pedantic', '-Werror'],
	   install : false)
# build-test only
executable('test-build-std-gnuc90',
	   'test/build-pedantic.c',
	   include_directories : [includes_src, includes_include],
	   c_args : ['-std=gnu89', '-Werror'],
	   install : false)
# test for linking with the minimal linker flags
executable('test-build-linker',
	   'test/build-pedantic.c',
	   include_directories : [includes_src, includes_include],
	   dependencies : [ dep_libinput, dep_libinput_util ],
	   install : false)
# test including from C++ (in case CPP compiler is available)
if add_languages('cpp', required: false)
	executable('test-build-cxx',
		   'test/build-cxx.cc',
		   include_directories : [includes_src, includes_include],
		   install : false)
endif

# This is the test suite runner, we allow disabling that one because of
# dependencies
if get_option('tests')
	if not have_udev
		error('tests require -Dudev=true')
	endif

	dep_check = dependency('check', version : '>= 0.9.10')

	gstack = find_program('gstack', required : false)
	config_h.set10('HAVE_GSTACK', gstack.found())

	# for inhibit support during test run
	dep_libsystemd = dependency('libsystemd', version : '>= 221', required : false)
	config_h.set10('HAVE_LIBSYSTEMD', dep_libsystemd.found())

	litest_sources = [
		'test/litest.h',
		'test/litest-int.h',
		'test/litest-device-absinfo-override.c',
		'test/litest-device-acer-hawaii-keyboard.c',
		'test/litest-device-acer-hawaii-touchpad.c',
		'test/litest-device-aiptek-tablet.c',
		'test/litest-device-alps-3fg.c',
		'test/litest-device-alps-semi-mt.c',
		'test/litest-device-alps-dualpoint.c',
		'test/litest-device-anker-mouse-kbd.c',
		'test/litest-device-apple-appletouch.c',
		'test/litest-device-apple-internal-keyboard.c',
		'test/litest-device-apple-magicmouse.c',
		'test/litest-device-asus-rog-gladius.c',
		'test/litest-device-atmel-hover.c',
		'test/litest-device-bcm5974.c',
		'test/litest-device-calibrated-touchscreen.c',
		'test/litest-device-cyborg-rat-5.c',
		'test/litest-device-dell-canvas-totem.c',
		'test/litest-device-dell-canvas-totem-touch.c',
		'test/litest-device-elantech-touchpad.c',
		'test/litest-device-elan-tablet.c',
		'test/litest-device-generic-singletouch.c',
		'test/litest-device-gpio-keys.c',
		'test/litest-device-huion-pentablet.c',
		'test/litest-device-hp-wmi-hotkeys.c',
		'test/litest-device-ignored-mouse.c',
		'test/litest-device-keyboard.c',
		'test/litest-device-keyboard-all-codes.c',
		'test/litest-device-keyboard-razer-blackwidow.c',
		'test/litest-device-keyboard-razer-blade-stealth.c',
		'test/litest-device-keyboard-razer-blade-stealth-videoswitch.c',
		'test/litest-device-lid-switch.c',
		'test/litest-device-lid-switch-surface3.c',
		'test/litest-device-logitech-trackball.c',
		'test/litest-device-nexus4-touch-screen.c',
		'test/litest-device-magic-trackpad.c',
		'test/litest-device-mouse.c',
		'test/litest-device-mouse-wheel-tilt.c',
		'test/litest-device-mouse-roccat.c',
		'test/litest-device-mouse-low-dpi.c',
		'test/litest-device-mouse-wheel-click-angle.c',
		'test/litest-device-mouse-wheel-click-count.c',
		'test/litest-device-ms-nano-transceiver-mouse.c',
		'test/litest-device-ms-surface-cover.c',
		'test/litest-device-protocol-a-touch-screen.c',
		'test/litest-device-qemu-usb-tablet.c',
		'test/litest-device-synaptics-x220.c',
		'test/litest-device-synaptics-hover.c',
		'test/litest-device-synaptics-i2c.c',
		'test/litest-device-synaptics-rmi4.c',
		'test/litest-device-synaptics-st.c',
		'test/litest-device-synaptics-t440.c',
		'test/litest-device-synaptics-x1-carbon-3rd.c',
		'test/litest-device-tablet-mode-switch.c',
		'test/litest-device-thinkpad-extrabuttons.c',
		'test/litest-device-trackpoint.c',
		'test/litest-device-touch-screen.c',
		'test/litest-device-touchscreen-invalid-range.c',
		'test/litest-device-touchscreen-fuzz.c',
		'test/litest-device-touchscreen-mt-tool.c',
		'test/litest-device-uclogic-tablet.c',
		'test/litest-device-wacom-bamboo-2fg-finger.c',
		'test/litest-device-wacom-bamboo-2fg-pad.c',
		'test/litest-device-wacom-bamboo-2fg-pen.c',
		'test/litest-device-wacom-bamboo-16fg-pen.c',
		'test/litest-device-wacom-cintiq-12wx-pen.c',
		'test/litest-device-wacom-cintiq-13hdt-finger.c',
		'test/litest-device-wacom-cintiq-13hdt-pad.c',
		'test/litest-device-wacom-cintiq-13hdt-pen.c',
		'test/litest-device-wacom-cintiq-24hd-pen.c',
		'test/litest-device-wacom-cintiq-24hdt-pad.c',
		'test/litest-device-wacom-cintiq-pro-16-finger.c',
		'test/litest-device-wacom-cintiq-pro-16-pad.c',
		'test/litest-device-wacom-cintiq-pro-16-pen.c',
		'test/litest-device-wacom-ekr.c',
		'test/litest-device-wacom-hid4800-pen.c',
		'test/litest-device-wacom-intuos3-pad.c',
		'test/litest-device-wacom-intuos5-finger.c',
		'test/litest-device-wacom-intuos5-pad.c',
		'test/litest-device-wacom-intuos5-pen.c',
		'test/litest-device-wacom-isdv4-4200-pen.c',
		'test/litest-device-wacom-isdv4-e6-pen.c',
		'test/litest-device-wacom-isdv4-e6-finger.c',
		'test/litest-device-wacom-mobilestudio-pro-pad.c',
		'test/litest-device-waltop-tablet.c',
		'test/litest-device-wheel-only.c',
		'test/litest-device-xen-virtual-pointer.c',
		'test/litest-device-vmware-virtual-usb-mouse.c',
		'test/litest-device-yubikey.c',
		'test/litest.c',
		'include/valgrind/valgrind.h'
	]

	dep_dl = cc.find_library('dl')
	deps_litest = [
		dep_libinput,
		dep_check,
		dep_udev,
		dep_libevdev,
		dep_dl,
		dep_lm,
		dep_libsystemd,
		dep_libquirks,
	]

	litest_config_h = configuration_data()
	litest_config_h.set_quoted('LIBINPUT_DEVICE_GROUPS_RULES_FILE',
			    join_paths(meson.current_build_dir(),
				       '80-libinput-device-groups-litest.rules'))
	litest_config_h.set_quoted('LIBINPUT_FUZZ_OVERRIDE_UDEV_RULES_FILE',
			    join_paths(meson.current_build_dir(),
				       '90-libinput-fuzz-override-litest.rules'))

	def_no_main = '-DLITEST_NO_MAIN'
	def_disable_backtrace = '-DLITEST_DISABLE_BACKTRACE_LOGGING'
	defs_litest_selftest = [
		def_no_main,
		def_disable_backtrace
	]
	test_litest_selftest_sources = [
		'test/litest-selftest.c',
		'test/litest.c',
		'test/litest.h'
	]
	test_litest_selftest = executable('test-litest-selftest',
					  test_litest_selftest_sources,
					  include_directories : [includes_src, includes_include],
					  dependencies : deps_litest,
					  c_args : defs_litest_selftest,
					  install : false)
	test('test-litest-selftest',
	     test_litest_selftest,
	     suite : ['all'],
	     timeout : 100)

	def_LT_VERSION = '-DLIBINPUT_LT_VERSION="@0@:@1@:@2@"'.format(libinput_lt_c, libinput_lt_r, libinput_lt_a)
	test_library_version = executable('test-library-version',
					  ['test/test-library-version.c'],
					  c_args : [ def_LT_VERSION ],
					  install : false)
	test('test-library-version',
	     test_library_version,
	     suite : ['all'])

	test_utils_sources = [
		'src/libinput-util.h',
		'test/test-utils.c',
	]
	test_utils = executable('test-utils',
				test_utils_sources,
				include_directories : [includes_src, includes_include],
				dependencies : deps_litest,
				install: false)
	test('test-utils',
	     test_utils,
	     suite : ['all'])

	libinput_test_runner_sources = litest_sources + [
		'src/libinput-util.h',
		'test/test-udev.c',
		'test/test-path.c',
		'test/test-pointer.c',
		'test/test-touch.c',
		'test/test-log.c',
		'test/test-tablet.c',
		'test/test-totem.c',
		'test/test-pad.c',
		'test/test-touchpad.c',
		'test/test-touchpad-tap.c',
		'test/test-touchpad-buttons.c',
		'test/test-trackpoint.c',
		'test/test-trackball.c',
		'test/test-misc.c',
		'test/test-keyboard.c',
		'test/test-device.c',
		'test/test-gestures.c',
		'test/test-switch.c',
		'test/test-quirks.c',
	]
	libinput_test_runner = executable('libinput-test-suite',
					  libinput_test_runner_sources,
					  include_directories : [includes_src, includes_include],
					  dependencies : deps_litest,
					  install_dir : libinput_tool_path,
					  install : get_option('install-tests'))
	configure_file(input : 'test/libinput-test-suite.man',
		       output : 'libinput-test-suite.1',
		       configuration : man_config,
		       install_dir : dir_man1,
		       )

	# Update this list and the one in litest.c when new group names are
	# required
        groups = [
		'config', 'context', 'device', 'events', 'gestures', 'keyboard', 'lid',
		'log', 'misc', 'pad', 'path', 'pointer', 'quirks', 'switch', 'tablet',
		'tablet-mode', 'tap', 'timer', 'totem', 'touch', 'touchpad', 'trackball',
		'trackpoint', 'udev',
	]
	foreach group : groups
		test('libinput-test-suite-@0@'.format(group),
		     libinput_test_runner,
		     suite : ['all', 'valgrind', 'root', 'hardware'],
		     args : ['--filter-group=@0@:*'.format(group),
			     '--xml-output=junit-@0@-XXXXXX.xml'.format(group)],
		     is_parallel : false,
		     timeout : 1200)
        endforeach

	test('libinput-test-deviceless',
	     libinput_test_runner,
	     suite : ['all', 'valgrind'],
	     args: ['--filter-deviceless',
	            '--xml-output=junit-deviceless-XXXXXX.xml'])

	valgrind = find_program('valgrind', required : false)
	if valgrind.found()
		valgrind_env = environment()
		valgrind_suppressions_file = join_paths(dir_src_test, 'valgrind.suppressions')
		add_test_setup('valgrind',
				exe_wrapper : [ valgrind,
						'--leak-check=full',
						'--gen-suppressions=all',
						'--error-exitcode=3',
						'--suppressions=' + valgrind_suppressions_file ],
				env :  valgrind_env,
				timeout_multiplier : 100)
	else
		message('valgrind not found, disabling valgrind test suite')
	endif
	configure_file(output : 'litest-config.h',
		       configuration : litest_config_h)
endif
############ output files ############
configure_file(output : 'config.h', configuration : config_h)<|MERGE_RESOLUTION|>--- conflicted
+++ resolved
@@ -440,84 +440,10 @@
 
 ############ tools ############
 
-<<<<<<< HEAD
 if get_option('tools')
 	if not have_udev
 		error('tools require -Dudev=true')
 	endif
-=======
-configure_file(input : 'tools/libinput-quirks.man',
-	       output : 'libinput-quirks.1',
-	       configuration : man_config,
-	       install_dir : dir_man1,
-	       )
-# Same man page for the subtools to stay consistent with the other tools
-configure_file(input : 'tools/libinput-quirks.man',
-	       output : 'libinput-quirks-list.1',
-	       configuration : man_config,
-	       install_dir : dir_man1,
-	       )
-configure_file(input : 'tools/libinput-quirks.man',
-	       output : 'libinput-quirks-validate.1',
-	       configuration : man_config,
-	       install_dir : dir_man1,
-	       )
-
-libinput_list_devices_sources = [ 'tools/libinput-list-devices.c' ]
-libinput_list_devices = executable('libinput-list-devices',
-				   libinput_list_devices_sources,
-				   dependencies : deps_tools,
-				   include_directories : [includes_src, includes_include],
-				   install_dir : libinput_tool_path,
-				   install : true,
-				  )
-test('list-devices',
-     libinput_list_devices,
-     suite : ['all', 'root', 'hardware'])
-
-configure_file(input : 'tools/libinput-list-devices.man',
-	       output : 'libinput-list-devices.1',
-	       configuration : man_config,
-	       install_dir : dir_man1,
-	       )
-
-libinput_measure_sources = [ 'tools/libinput-measure.c' ]
-executable('libinput-measure',
-	   libinput_measure_sources,
-	   dependencies : deps_tools,
-	   include_directories : [includes_src, includes_include],
-	   install_dir : libinput_tool_path,
-	   install : true,
-	   )
-configure_file(input : 'tools/libinput-measure.man',
-	       output : 'libinput-measure.1',
-	       configuration : man_config,
-	       install_dir : dir_man1,
-	       )
-
-libinput_analyze_sources = [ 'tools/libinput-analyze.c' ]
-executable('libinput-analyze',
-	   libinput_analyze_sources,
-	   dependencies : deps_tools,
-	   include_directories : [includes_src, includes_include],
-	   install_dir : libinput_tool_path,
-	   install : true,
-	   )
-configure_file(input : 'tools/libinput-analyze.man',
-	       output : 'libinput-analyze.1',
-	       configuration : man_config,
-	       install_dir : dir_man1,
-	       )
-
-src_python_tools = files(
-	      'tools/libinput-analyze-per-slot-delta.py',
-	      'tools/libinput-measure-fuzz.py',
-	      'tools/libinput-measure-touchpad-size.py',
-	      'tools/libinput-measure-touchpad-tap.py',
-	      'tools/libinput-measure-touchpad-pressure.py',
-	      'tools/libinput-measure-touch-size.py',
-)
->>>>>>> af6fed94
 
 	libinput_tool_path = dir_libexec
 	config_h.set_quoted('LIBINPUT_TOOL_PATH', libinput_tool_path)
@@ -554,7 +480,6 @@
 		       install_dir : dir_man1,
 		       )
 
-<<<<<<< HEAD
 	libinput_debug_tablet_sources = [ 'tools/libinput-debug-tablet.c' ]
 	executable('libinput-debug-tablet',
 		   libinput_debug_tablet_sources,
@@ -562,16 +487,6 @@
 		   include_directories : [includes_src, includes_include],
 		   install_dir : libinput_tool_path,
 		   install : true)
-=======
-src_man = files(
-	      'tools/libinput-measure-fuzz.man',
-	      'tools/libinput-measure-touchpad-size.man',
-	      'tools/libinput-measure-touchpad-tap.man',
-	      'tools/libinput-measure-touchpad-pressure.man',
-	      'tools/libinput-measure-touch-size.man',
-	      'tools/libinput-analyze-per-slot-delta.man',
-)
->>>>>>> af6fed94
 
 	configure_file(input : 'tools/libinput-debug-tablet.man',
 		       output : 'libinput-debug-tablet.1',
@@ -642,8 +557,24 @@
 		       install_dir : dir_man1,
 		       )
 
+	libinput_analyze_sources = [ 'tools/libinput-analyze.c' ]
+	executable('libinput-analyze',
+		   libinput_analyze_sources,
+		   dependencies : deps_tools,
+		   include_directories : [includes_src, includes_include],
+		   install_dir : libinput_tool_path,
+		   install : true,
+		   )
+	configure_file(input : 'tools/libinput-analyze.man',
+		       output : 'libinput-analyze.1',
+		       configuration : man_config,
+		       install_dir : dir_man1,
+		       )
+
 	src_python_tools = files(
+		      'tools/libinput-analyze-per-slot-delta.py',
 		      'tools/libinput-measure-fuzz.py',
+		      'tools/libinput-measure-touchpad-size.py',
 		      'tools/libinput-measure-touchpad-tap.py',
 		      'tools/libinput-measure-touchpad-pressure.py',
 		      'tools/libinput-measure-touch-size.py',
@@ -666,9 +597,11 @@
 
 	src_man = files(
 		      'tools/libinput-measure-fuzz.man',
+		      'tools/libinput-measure-touchpad-size.man',
 		      'tools/libinput-measure-touchpad-tap.man',
 		      'tools/libinput-measure-touchpad-pressure.man',
 		      'tools/libinput-measure-touch-size.man',
+		      'tools/libinput-analyze-per-slot-delta.man',
 	)
 
 	foreach m : src_man
@@ -729,27 +662,7 @@
 			       )
 	endif
 
-<<<<<<< HEAD
 	libinput_sources = [ 'tools/libinput-tool.c' ]
-=======
-# Don't run the test during a release build because we rely on the magic
-# subtool lookup
-if get_option('buildtype') == 'debug' or get_option('buildtype') == 'debugoptimized'
-	config_tool_option_test = configuration_data()
-	config_tool_option_test.set('DISABLE_WARNING', 'yes')
-	config_tool_option_test.set('MESON_ENABLED_DEBUG_GUI', get_option('debug-gui'))
-	config_tool_option_test.set('MESON_BUILD_ROOT', meson.current_build_dir())
-	config_tool_option_test.set('TOOL_PATH', libinput_tool.full_path())
-	tool_option_test = configure_file(input: 'tools/test_tool_option_parsing.py',
-					  output: '@PLAINNAME@',
-					  configuration : config_tool_option_test)
-	test('tool-option-parsing',
-	     tool_option_test,
-	     args : [tool_option_test, '-n', 'auto'],
-	     suite : ['all', 'root'],
-	     timeout : 240)
-endif
->>>>>>> af6fed94
 
 	libinput_tool = executable('libinput',
 				   libinput_sources,
@@ -775,13 +688,16 @@
 	# subtool lookup
 	if get_option('buildtype') == 'debug' or get_option('buildtype') == 'debugoptimized'
 		config_tool_option_test = configuration_data()
+		config_tool_option_test.set('DISABLE_WARNING', 'yes')
 		config_tool_option_test.set('MESON_ENABLED_DEBUG_GUI', get_option('debug-gui'))
-		tool_option_test = configure_file(input: 'tools/test-tool-option-parsing.py',
-						  output: '@BASENAME@',
+		config_tool_option_test.set('MESON_BUILD_ROOT', meson.current_build_dir())
+		config_tool_option_test.set('TOOL_PATH', libinput_tool.full_path())
+		tool_option_test = configure_file(input: 'tools/test_tool_option_parsing.py',
+						  output: '@PLAINNAME@',
 						  configuration : config_tool_option_test)
 		test('tool-option-parsing',
 		     tool_option_test,
-		     args : ['--tool-path', libinput_tool.full_path()],
+		     args : [tool_option_test, '-n', 'auto'],
 		     suite : ['all', 'root'],
 		     timeout : 240)
 	endif
