--- conflicted
+++ resolved
@@ -1,9 +1,5 @@
 project('libinput', 'c', 'cpp',
-<<<<<<< HEAD
-	version : '1.11.3',
-=======
 	version : '1.12.2',
->>>>>>> 5fd8c7cd
 	license : 'MIT/Expat',
 	default_options : [ 'c_std=gnu99', 'warning_level=2' ],
 	meson_version : '>= 0.41.0')
@@ -109,7 +105,7 @@
 
 # Dependencies
 pkgconfig = import('pkgconfig')
-dep_udev = dependency('libudev')
+dep_udev = dependency('libudev', required : false)
 dep_mtdev = dependency('mtdev', version : '>= 1.1.0')
 dep_libevdev = dependency('libevdev', version : '>= 0.4')
 dep_lm = cc.find_library('m', required : false)
@@ -148,6 +144,10 @@
 endif
 
 ############ udev bits ############
+
+if dep_udev.found()
+	config_h.set('HAVE_UDEV', '1')
+endif
 
 executable('libinput-device-group',
 	   'udev/libinput-device-group.c',
