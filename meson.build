--- conflicted
+++ resolved
@@ -166,50 +166,50 @@
 have_udev = get_option('udev')
 config_h.set10('HAVE_UDEV', have_udev)
 if have_udev
-	dep_udev = dependency('libudev')
-
-	executable('libinput-device-group',
-		   'udev/libinput-device-group.c',
-		   dependencies : [dep_udev, dep_libwacom],
-		   include_directories : [includes_src, includes_include],
-		   install : true,
-		   install_dir : dir_udev_callouts)
-	executable('libinput-fuzz-extract',
-		   'udev/libinput-fuzz-extract.c',
-		   'src/util-strings.c',
-		   'src/util-prop-parsers.c',
-		   dependencies : [dep_udev, dep_libevdev, dep_lm],
-		   include_directories : [includes_src, includes_include],
-		   install : true,
-		   install_dir : dir_udev_callouts)
-	executable('libinput-fuzz-to-zero',
-		   'udev/libinput-fuzz-to-zero.c',
-		   dependencies : [dep_udev, dep_libevdev],
-		   include_directories : [includes_src, includes_include],
-		   install : true,
-		   install_dir : dir_udev_callouts)
-
-	udev_rules_config = configuration_data()
-	udev_rules_config.set('UDEV_TEST_PATH', '')
-	configure_file(input : 'udev/80-libinput-device-groups.rules.in',
-		       output : '80-libinput-device-groups.rules',
-		       install_dir : dir_udev_rules,
-		       configuration : udev_rules_config)
-	configure_file(input : 'udev/90-libinput-fuzz-override.rules.in',
-		       output : '90-libinput-fuzz-override.rules',
-		       install_dir : dir_udev_rules,
-		       configuration : udev_rules_config)
-
-	litest_udev_rules_config = configuration_data()
-	litest_udev_rules_config.set('UDEV_TEST_PATH', meson.current_build_dir() + '/')
-	litest_groups_rules_file = configure_file(input : 'udev/80-libinput-device-groups.rules.in',
-		       output : '80-libinput-device-groups-litest.rules',
-		       configuration : litest_udev_rules_config)
-	litest_fuzz_override_file = configure_file(input : 'udev/90-libinput-fuzz-override.rules.in',
-						   output : '90-libinput-fuzz-override-litest.rules',
-						   configuration : litest_udev_rules_config)
+dep_udev = dependency('libudev')
+
+executable('libinput-device-group',
+	   'udev/libinput-device-group.c',
+	   dependencies : [dep_udev, dep_libwacom],
+	   include_directories : [includes_src, includes_include],
+	   install : true,
+	   install_dir : dir_udev_callouts)
+executable('libinput-fuzz-extract',
+	   'udev/libinput-fuzz-extract.c',
+	   'src/util-strings.c',
+	   'src/util-prop-parsers.c',
+	   dependencies : [dep_udev, dep_libevdev, dep_lm],
+	   include_directories : [includes_src, includes_include],
+	   install : true,
+	   install_dir : dir_udev_callouts)
+executable('libinput-fuzz-to-zero',
+	   'udev/libinput-fuzz-to-zero.c',
+	   dependencies : [dep_udev, dep_libevdev],
+	   include_directories : [includes_src, includes_include],
+	   install : true,
+	   install_dir : dir_udev_callouts)
+
+udev_rules_config = configuration_data()
+udev_rules_config.set('UDEV_TEST_PATH', '')
+configure_file(input : 'udev/80-libinput-device-groups.rules.in',
+	       output : '80-libinput-device-groups.rules',
+	       install_dir : dir_udev_rules,
+	       configuration : udev_rules_config)
+configure_file(input : 'udev/90-libinput-fuzz-override.rules.in',
+	       output : '90-libinput-fuzz-override.rules',
+	       install_dir : dir_udev_rules,
+	       configuration : udev_rules_config)
+
+litest_udev_rules_config = configuration_data()
+litest_udev_rules_config.set('UDEV_TEST_PATH', meson.current_build_dir() + '/')
+litest_groups_rules_file = configure_file(input : 'udev/80-libinput-device-groups.rules.in',
+	       output : '80-libinput-device-groups-litest.rules',
+	       configuration : litest_udev_rules_config)
+litest_fuzz_override_file = configure_file(input : 'udev/90-libinput-fuzz-override.rules.in',
+					   output : '90-libinput-fuzz-override-litest.rules',
+					   configuration : litest_udev_rules_config)
 else
-	dep_udev = declare_dependency()
+dep_udev = declare_dependency()
 endif
 
 ############ Check for leftover udev rules ########
@@ -447,116 +447,12 @@
 subdir('completion/zsh')
 
 ############ tools ############
-<<<<<<< HEAD
 
 if get_option('tools')
-	if not have_udev
-		error('tools require -Dudev=true')
-	endif
-
-	libinput_tool_path = dir_libexec
-	config_h.set_quoted('LIBINPUT_TOOL_PATH', libinput_tool_path)
-	tools_shared_sources = [ 'tools/shared.c',
-				 'tools/shared.h',
-				 'src/builddir.h' ]
-	deps_tools_shared = [ dep_libinput, dep_libevdev ]
-	lib_tools_shared = static_library('tools_shared',
-					  tools_shared_sources,
-					  include_directories : [includes_src, includes_include],
-					  dependencies : deps_tools_shared)
-	dep_tools_shared = declare_dependency(link_with : lib_tools_shared,
-					      dependencies : deps_tools_shared)
-
-	man_config = configuration_data()
-	man_config.set('LIBINPUT_VERSION', meson.project_version())
-	man_config.set('LIBINPUT_DATA_DIR', dir_data)
-
-	deps_tools = [ dep_tools_shared, dep_libinput ]
-	libinput_debug_events_sources = [
-		'tools/libinput-debug-events.c',
-		libinput_version_h,
-	]
-	executable('libinput-debug-events',
-		   libinput_debug_events_sources,
-		   dependencies : deps_tools,
-		   include_directories : [includes_src, includes_include],
-		   install_dir : libinput_tool_path,
-		   install : true
-		   )
-	configure_file(input : 'tools/libinput-debug-events.man',
-		       output : 'libinput-debug-events.1',
-		       configuration : man_config,
-		       install_dir : dir_man1,
-		       )
-
-	libinput_debug_tablet_sources = [ 'tools/libinput-debug-tablet.c' ]
-	executable('libinput-debug-tablet',
-		   libinput_debug_tablet_sources,
-		   dependencies : deps_tools,
-		   include_directories : [includes_src, includes_include],
-		   install_dir : libinput_tool_path,
-		   install : true)
-
-	configure_file(input : 'tools/libinput-debug-tablet.man',
-		       output : 'libinput-debug-tablet.1',
-		       configuration : man_config,
-		       install_dir : dir_man1,
-		       )
-
-	libinput_quirks_sources = [ 'tools/libinput-quirks.c' ]
-	libinput_quirks = executable('libinput-quirks',
-				     libinput_quirks_sources,
-				     dependencies : [dep_libquirks, dep_tools_shared, dep_libinput],
-				     include_directories : [includes_src, includes_include],
-				     install_dir : libinput_tool_path,
-				     install : true
-				    )
-	test('validate-quirks',
-	     libinput_quirks,
-	     args: ['validate', '--data-dir=@0@'.format(dir_src_quirks)],
-	     suite : ['all']
-	     )
-
-	configure_file(input : 'tools/libinput-quirks.man',
-		       output : 'libinput-quirks.1',
-		       configuration : man_config,
-		       install_dir : dir_man1,
-		       )
-	# Same man page for the subtools to stay consistent with the other tools
-	configure_file(input : 'tools/libinput-quirks.man',
-		       output : 'libinput-quirks-list.1',
-		       configuration : man_config,
-		       install_dir : dir_man1,
-		       )
-	configure_file(input : 'tools/libinput-quirks.man',
-		       output : 'libinput-quirks-validate.1',
-		       configuration : man_config,
-		       install_dir : dir_man1,
-		       )
-
-	libinput_list_devices_sources = [ 'tools/libinput-list-devices.c' ]
-	libinput_list_devices = executable('libinput-list-devices',
-					   libinput_list_devices_sources,
-					   dependencies : deps_tools,
-					   include_directories : [includes_src, includes_include],
-					   install_dir : libinput_tool_path,
-					   install : true,
-					  )
-	test('list-devices',
-	     libinput_list_devices,
-	     suite : ['all', 'root', 'hardware'])
-
-	configure_file(input : 'tools/libinput-list-devices.man',
-		       output : 'libinput-list-devices.1',
-		       configuration : man_config,
-		       install_dir : dir_man1,
-		       )
-
-	libinput_measure_sources = [ 'tools/libinput-measure.c' ]
-	executable('libinput-measure',
-		   libinput_measure_sources,
-		   dependencies : deps_tools,
-=======
+if not have_udev
+	error('tools require -Dudev=true')
+endif
+
 libinput_tool_path = dir_libexec
 config_h.set_quoted('LIBINPUT_TOOL_PATH', libinput_tool_path)
 tools_shared_sources = [ 'tools/shared.c',
@@ -679,128 +575,20 @@
 	executable('libinput-debug-gui',
 		   debug_gui_sources,
 		   dependencies : deps_debug_gui,
->>>>>>> 9477d91d
 		   include_directories : [includes_src, includes_include],
 		   install_dir : libinput_tool_path,
-		   install : true,
+		   install : true
 		   )
-<<<<<<< HEAD
-	configure_file(input : 'tools/libinput-measure.man',
-		       output : 'libinput-measure.1',
-		       configuration : man_config,
-		       install_dir : dir_man1,
-		       )
-
-	libinput_analyze_sources = [ 'tools/libinput-analyze.c' ]
-	executable('libinput-analyze',
-		   libinput_analyze_sources,
-		   dependencies : deps_tools,
-		   include_directories : [includes_src, includes_include],
-		   install_dir : libinput_tool_path,
-		   install : true,
-		   )
-	configure_file(input : 'tools/libinput-analyze.man',
-		       output : 'libinput-analyze.1',
-		       configuration : man_config,
-		       install_dir : dir_man1,
-		       )
-
-	src_python_tools = files(
-		      'tools/libinput-analyze-per-slot-delta.py',
-		      'tools/libinput-measure-fuzz.py',
-		      'tools/libinput-measure-touchpad-size.py',
-		      'tools/libinput-measure-touchpad-tap.py',
-		      'tools/libinput-measure-touchpad-pressure.py',
-		      'tools/libinput-measure-touch-size.py',
-	)
-
-	config_noop = configuration_data()
-	# Set a dummy replacement to silence meson warnings:
-	# meson.build:487: WARNING: Got an empty configuration_data() object and
-	# 		   found no substitutions in the input file 'foo'. If you
-	# 		   want to copy a file to the build dir, use the 'copy:'
-	# 		   keyword argument added in 0.47.0
-	config_noop.set('dummy', 'dummy')
-	foreach t : src_python_tools
-		configure_file(input: t,
-			       output: '@BASENAME@',
-			       configuration : config_noop,
-			       install_dir : libinput_tool_path
-			      )
-	endforeach
-
-	src_man = files(
-		      'tools/libinput-measure-fuzz.man',
-		      'tools/libinput-measure-touchpad-size.man',
-		      'tools/libinput-measure-touchpad-tap.man',
-		      'tools/libinput-measure-touchpad-pressure.man',
-		      'tools/libinput-measure-touch-size.man',
-		      'tools/libinput-analyze-per-slot-delta.man',
-	)
-
-	foreach m : src_man
-		configure_file(input : m,
-			       output : '@BASENAME@.1',
-			       configuration : man_config,
-			       install_dir : dir_man1)
-	endforeach
-
-	libinput_record_sources = [ 'tools/libinput-record.c', git_version_h ]
-	executable('libinput-record',
-		   libinput_record_sources,
-		   dependencies : deps_tools + [dep_udev],
-		   include_directories : [includes_src, includes_include],
-		   install_dir : libinput_tool_path,
-		   install : true,
-		   )
-	configure_file(input : 'tools/libinput-record.man',
-		       output : 'libinput-record.1',
-		       configuration : man_config,
-		       install_dir : dir_man1,
-		       )
-=======
 	src_man += files('tools/libinput-debug-gui.man')
 endif
->>>>>>> 9477d91d
-
-	install_data('tools/libinput-replay',
-		     install_dir : libinput_tool_path)
-	configure_file(input : 'tools/libinput-replay.man',
-		       output : 'libinput-replay.1',
-		       configuration : man_config,
-		       install_dir : dir_man1,
-		       )
-
-	if get_option('debug-gui')
-		if not have_udev
-			error('debug-gui requires -Dudev=true')
-		endif
-
-		dep_gtk = dependency('gtk+-3.0', version : '>= 3.20')
-		dep_cairo = dependency('cairo')
-		dep_glib = dependency('glib-2.0')
-
-		debug_gui_sources = [ 'tools/libinput-debug-gui.c' ]
-		deps_debug_gui = [
-				dep_gtk,
-				dep_cairo,
-				dep_glib,
-				] + deps_tools
-		executable('libinput-debug-gui',
-			   debug_gui_sources,
-			   dependencies : deps_debug_gui,
+
+libinput_sources = [ 'tools/libinput-tool.c' ]
+
+libinput_tool = executable('libinput',
+			   libinput_sources,
+			   dependencies : deps_tools,
 			   include_directories : [includes_src, includes_include],
-			   install_dir : libinput_tool_path,
 			   install : true
-<<<<<<< HEAD
-			   )
-		configure_file(input : 'tools/libinput-debug-gui.man',
-			       output : 'libinput-debug-gui.1',
-			       configuration : man_config,
-			       install_dir : dir_man1,
-			       )
-	endif
-=======
 			  )
 
 ptraccel_debug_sources = [ 'tools/ptraccel-debug.c' ]
@@ -810,66 +598,43 @@
 	   include_directories : [includes_src, includes_include],
 	   install : false
 	   )
->>>>>>> 9477d91d
-
-	libinput_sources = [ 'tools/libinput-tool.c' ]
-
-	libinput_tool = executable('libinput',
-				   libinput_sources,
-				   dependencies : deps_tools,
-				   include_directories : [includes_src, includes_include],
-				   install : true
-				  )
-	configure_file(input : 'tools/libinput.man',
-		       output : 'libinput.1',
-		       configuration : man_config,
-		       install_dir : dir_man1,
-		       )
-
-	ptraccel_debug_sources = [ 'tools/ptraccel-debug.c' ]
-	executable('ptraccel-debug',
-		   ptraccel_debug_sources,
-		   dependencies : [ dep_libfilter, dep_libinput ],
-		   include_directories : [includes_src, includes_include],
-		   install : false
-		   )
-
-	# Don't run the test during a release build because we rely on the magic
-	# subtool lookup
-	if get_option('buildtype') == 'debug' or get_option('buildtype') == 'debugoptimized'
-		config_tool_option_test = configuration_data()
-		config_tool_option_test.set('DISABLE_WARNING', 'yes')
-		config_tool_option_test.set('MESON_ENABLED_DEBUG_GUI', get_option('debug-gui'))
-		config_tool_option_test.set('MESON_BUILD_ROOT', meson.current_build_dir())
-		config_tool_option_test.set('TOOL_PATH', libinput_tool.full_path())
-		tool_option_test = configure_file(input: 'tools/test_tool_option_parsing.py',
-						  output: '@PLAINNAME@',
-						  configuration : config_tool_option_test)
-		test('tool-option-parsing',
-		     tool_option_test,
-		     args : [tool_option_test, '-n', 'auto'],
-		     suite : ['all', 'root'],
-		     timeout : 240)
-	endif
-
-	# the libinput tools check whether we execute from the builddir, this is
-	# the test to verify that lookup. We test twice, once as normal test
-	# run from the builddir, once after copying to /tmp
-	test_builddir_lookup = executable('test-builddir-lookup',
-					  'test/test-builddir-lookup.c',
-					  dependencies : [ dep_tools_shared],
-					  include_directories : [includes_src, includes_include],
-					  install : false)
-	test('tools-builddir-lookup',
-	     test_builddir_lookup,
-	     args : ['--builddir-is-set'],
-	     suite : ['all'])
-	test('tools-builddir-lookup-installed',
-	     find_program('test/helper-copy-and-exec-from-tmp.sh'),
-	     args : [test_builddir_lookup.full_path(), '--builddir-is-null'],
-	     env : ['LD_LIBRARY_PATH=@0@'.format(meson.current_build_dir())],
-	     suite : ['all'],
-	     workdir : '/tmp')
+
+# Don't run the test during a release build because we rely on the magic
+# subtool lookup
+if get_option('buildtype') == 'debug' or get_option('buildtype') == 'debugoptimized'
+	config_tool_option_test = configuration_data()
+	config_tool_option_test.set('DISABLE_WARNING', 'yes')
+	config_tool_option_test.set('MESON_ENABLED_DEBUG_GUI', get_option('debug-gui'))
+	config_tool_option_test.set('MESON_BUILD_ROOT', meson.current_build_dir())
+	config_tool_option_test.set('TOOL_PATH', libinput_tool.full_path())
+	tool_option_test = configure_file(input: 'tools/test_tool_option_parsing.py',
+					  output: '@PLAINNAME@',
+					  configuration : config_tool_option_test)
+	test('tool-option-parsing',
+	     tool_option_test,
+	     args : [tool_option_test, '-n', 'auto'],
+	     suite : ['all', 'root'],
+	     timeout : 240)
+endif
+
+# the libinput tools check whether we execute from the builddir, this is
+# the test to verify that lookup. We test twice, once as normal test
+# run from the builddir, once after copying to /tmp
+test_builddir_lookup = executable('test-builddir-lookup',
+				  'test/test-builddir-lookup.c',
+				  dependencies : [ dep_tools_shared],
+				  include_directories : [includes_src, includes_include],
+				  install : false)
+test('tools-builddir-lookup',
+     test_builddir_lookup,
+     args : ['--builddir-is-set'],
+     suite : ['all'])
+test('tools-builddir-lookup-installed',
+     find_program('test/helper-copy-and-exec-from-tmp.sh'),
+     args : [test_builddir_lookup.full_path(), '--builddir-is-null'],
+     env : ['LD_LIBRARY_PATH=@0@'.format(meson.current_build_dir())],
+     suite : ['all'],
+     workdir : '/tmp')
 endif
 
 ############ tests ############
