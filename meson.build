--- conflicted
+++ resolved
@@ -1,9 +1,5 @@
 project('libinput', 'c', 'cpp',
-<<<<<<< HEAD
-	version : '1.10.4',
-=======
 	version : '1.11.3',
->>>>>>> 7f6c1fc4
 	license : 'MIT/Expat',
 	default_options : [ 'c_std=gnu99', 'warning_level=2' ],
 	meson_version : '>= 0.40.0')
@@ -264,13 +260,6 @@
 	libraries : lib_libinput
 )
 
-<<<<<<< HEAD
-# Restore the SELinux context for the libinput.so.a.b.c on install
-# meson bug https://github.com/mesonbuild/meson/issues/1967
-meson.add_install_script('src/libinput-restore-selinux-context.sh',
-			 join_paths(get_option('prefix'), get_option('libdir')),
-			 lib_libinput.full_path())
-=======
 git_version_h = vcs_tag(command : ['git', 'describe'],
 			fallback : 'unknown',
 			input : 'src/libinput-git-version.h.in',
@@ -283,7 +272,6 @@
 				 join_paths(get_option('prefix'), get_option('libdir')),
 				 lib_libinput.full_path())
 endif
->>>>>>> 7f6c1fc4
 
 ############ documentation ############
 
@@ -586,12 +574,6 @@
 	       install_dir : join_paths(get_option('mandir'), 'man1')
 	       )
 
-<<<<<<< HEAD
-meson.add_install_script('tools/install-compat-scripts.sh',
-			 join_paths(get_option('prefix'), get_option('bindir')))
-
-=======
->>>>>>> 7f6c1fc4
 ptraccel_debug_sources = [ 'tools/ptraccel-debug.c' ]
 executable('ptraccel-debug',
 	   ptraccel_debug_sources,
