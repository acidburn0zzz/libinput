--- conflicted
+++ resolved
@@ -565,19 +565,11 @@
 	struct evdev_device *device = dispatch->device;
 	char timer_name[64];
 
-<<<<<<< HEAD
-	if (device->model_flags & EVDEV_MODEL_MS_NANO_TRANSCEIVER) {
-=======
 	if (device->model_flags & EVDEV_MODEL_BOUNCING_KEYS) {
->>>>>>> 7f6c1fc4
 		dispatch->debounce.state = DEBOUNCE_STATE_DISABLED;
 		return;
 	}
 
-<<<<<<< HEAD
-
-=======
->>>>>>> 7f6c1fc4
 	dispatch->debounce.state = DEBOUNCE_STATE_IS_UP;
 
 	snprintf(timer_name,
