--- conflicted
+++ resolved
@@ -30,11 +30,6 @@
 
 #include "evdev-fallback.h"
 
-<<<<<<< HEAD
-#define	DEBOUNCE_TIME ms2us(12)
-
-=======
->>>>>>> 1b21a431
 static void
 fallback_keyboard_notify_key(struct fallback_dispatch *dispatch,
 			     struct evdev_device *device,
