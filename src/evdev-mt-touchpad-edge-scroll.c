--- conflicted
+++ resolved
@@ -327,12 +327,8 @@
 					pointer_notify_axis(device, time,
 						AS_MASK(t->scroll.direction),
 						LIBINPUT_POINTER_AXIS_SOURCE_FINGER,
-<<<<<<< HEAD
-						0.0,
-						0);
-=======
-						0.0, 0.0);
->>>>>>> 1baf109b
+						0.0, 0.0,
+						0, 0);
 					t->scroll.direction = -1;
 				}
 				continue;
@@ -357,12 +353,8 @@
 		pointer_notify_axis(device, time,
 				    AS_MASK(axis),
 				    LIBINPUT_POINTER_AXIS_SOURCE_FINGER,
-<<<<<<< HEAD
-				    *delta,
-				    0);
-=======
-				    dx, dy);
->>>>>>> 1baf109b
+				    dx, dy,
+				    0, 0);
 		t->scroll.direction = axis;
 
 		tp_edge_scroll_handle_event(tp, t, SCROLL_EVENT_POSTED);
@@ -382,12 +374,8 @@
 			pointer_notify_axis(device, time,
 					    AS_MASK(t->scroll.direction),
 					    LIBINPUT_POINTER_AXIS_SOURCE_FINGER,
-<<<<<<< HEAD
-					    0.0,
-					    0);
-=======
+					    0.0, 0.0,
 					    0.0, 0.0);
->>>>>>> 1baf109b
 			t->scroll.direction = -1;
 		}
 	}
