--- conflicted
+++ resolved
@@ -155,11 +155,6 @@
 	int dx, dy;
 	uint64_t dtime;
 
-<<<<<<< HEAD
-	if (!(tp->queued & TOUCHPAD_EVENT_MOTION) || tp->hysteresis.enabled)
-		return;
-
-=======
 	if (tp->nfingers_down != 1 ||
 	    tp->nfingers_down != tp->old_nfingers_down)
 		return;
@@ -172,7 +167,6 @@
 		return;
 	}
 
->>>>>>> 7f6c1fc4
 	if (t->last_point.x == 0) { /* first invocation */
 		dx = 0;
 		dy = 0;
@@ -186,14 +180,7 @@
 	tp->hysteresis.last_motion_time = time;
 	t->last_point = t->point;
 
-<<<<<<< HEAD
-	if (dx == 0 && dy != 0) /* ignore y-only changes */
-		return;
-
-	if (dtime > ms2us(40)) {
-=======
 	if ((dx == 0 && dy != 0) || dtime > ms2us(40)) {
->>>>>>> 7f6c1fc4
 		t->hysteresis.x_motion_history = 0;
 		return;
 	}
@@ -202,13 +189,6 @@
 	if (dx > 0) { /* right move */
 		static const char r_l_r = 0x5; /* {Right, Left, Right} */
 
-<<<<<<< HEAD
-
-		t->hysteresis.x_motion_history |= (1 << 2);
-		if (t->hysteresis.x_motion_history == r_l_r) {
-			tp->hysteresis.enabled = true;
-			evdev_log_debug(tp->device, "hysteresis enabled\n");
-=======
 		t->hysteresis.x_motion_history |= (1 << 2);
 		if (t->hysteresis.x_motion_history == r_l_r) {
 			tp->hysteresis.enabled = true;
@@ -216,7 +196,6 @@
 					"hysteresis enabled. "
 					"See %stouchpad_jitter.html for details\n",
 					HTTP_DOC_LINK);
->>>>>>> 7f6c1fc4
 		}
 	}
 }
@@ -380,12 +359,8 @@
 		return;
 	case TOUCH_END:
 		evdev_log_bug_libinput(tp->device,
-<<<<<<< HEAD
-				       "touch  already in TOUCH_END\n");
-=======
 				       "touch %d: already in TOUCH_END\n",
 				       t->index);
->>>>>>> 7f6c1fc4
 		return;
 	case TOUCH_HOVERING:
 	case TOUCH_BEGIN:
@@ -426,12 +401,8 @@
 {
 	if (t->state != TOUCH_MAYBE_END) {
 		evdev_log_bug_libinput(tp->device,
-<<<<<<< HEAD
-				       "touch should be MAYBE_END, is %d\n",
-=======
 				       "touch %d should be MAYBE_END, is %d\n",
 				       t->index,
->>>>>>> 7f6c1fc4
 				       t->state);
 		return;
 	}
@@ -1228,12 +1199,8 @@
 				   tp->num_slots == 1) {
 				if (t->pressure < tp->pressure.low) {
 					evdev_log_debug(tp->device,
-<<<<<<< HEAD
-							"pressure: end touch\n");
-=======
 							"pressure: end touch %d\n",
 							t->index);
->>>>>>> 7f6c1fc4
 					tp_maybe_end_touch(tp, t, time);
 				}
 			}
@@ -1317,12 +1284,8 @@
 		} else {
 			if (t->major < low || t->minor < low) {
 				evdev_log_debug(tp->device,
-<<<<<<< HEAD
-						"touch-size: end touch\n");
-=======
 						"touch-size: end touch %d\n",
 						t->index);
->>>>>>> 7f6c1fc4
 				tp_maybe_end_touch(tp, t, time);
 			}
 		}
@@ -1556,14 +1519,11 @@
 	tp_for_each_touch(tp, t) {
 		if (t->state == TOUCH_MAYBE_END)
 			tp_end_touch(tp, t, time);
-<<<<<<< HEAD
-=======
 
 		/* Ignore motion when pressure/touch size fell below the
 		 * threshold, thus ending the touch */
 		if (t->state == TOUCH_END && t->history.count > 0)
 			t->point = tp_motion_history_offset(t, 0)->point;
->>>>>>> 7f6c1fc4
 	}
 
 }
@@ -2994,15 +2954,7 @@
 	const char *prop;
 	int threshold;
 
-<<<<<<< HEAD
-	if (!tp->touch_size.use_touch_size)
-		return;
-
 	prop = NULL;
-=======
-	prop = udev_device_get_property_value(device->udev_device,
-					      "LIBINPUT_ATTR_PALM_SIZE_THRESHOLD");
->>>>>>> 7f6c1fc4
 	if (!prop)
 		return;
 
@@ -3099,8 +3051,7 @@
 	int threshold;
 	const int default_thumb_threshold = 0;
 
-	prop = udev_device_get_property_value(udev_device,
-			      "LIBINPUT_ATTR_THUMB_PRESSURE_THRESHOLD");
+	prop = NULL;
 	if (!prop)
 		return default_thumb_threshold;
 
@@ -3234,16 +3185,12 @@
 
 	tp->hysteresis.margin.x = xmargin;
 	tp->hysteresis.margin.y = ymargin;
-<<<<<<< HEAD
-	tp->hysteresis.enabled = false;
-=======
 	tp->hysteresis.enabled = (ax->fuzz || ay->fuzz);
 	if (tp->hysteresis.enabled)
 		evdev_log_debug(tp->device,
 				"hysteresis enabled. "
 				"See %stouchpad_jitter.html for details\n",
 				HTTP_DOC_LINK);
->>>>>>> 7f6c1fc4
 }
 
 static void
@@ -3317,8 +3264,7 @@
 		return false;
 	}
 
-	prop = udev_device_get_property_value(device->udev_device,
-					      "LIBINPUT_ATTR_TOUCH_SIZE_RANGE");
+	prop = NULL;
 	if (!prop)
 		return false;
 
@@ -3328,13 +3274,6 @@
 		return false;
 	}
 
-<<<<<<< HEAD
-	prop = NULL;
-	if (!prop)
-		return false;
-
-=======
->>>>>>> 7f6c1fc4
 	if (!parse_range_property(prop, &hi, &lo)) {
 		evdev_log_bug_client(device,
 				     "discarding invalid touch size range '%s'\n",
