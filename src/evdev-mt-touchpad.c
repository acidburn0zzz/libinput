/*
 * Copyright © 2014-2015 Red Hat, Inc.
 *
 * Permission is hereby granted, free of charge, to any person obtaining a
 * copy of this software and associated documentation files (the "Software"),
 * to deal in the Software without restriction, including without limitation
 * the rights to use, copy, modify, merge, publish, distribute, sublicense,
 * and/or sell copies of the Software, and to permit persons to whom the
 * Software is furnished to do so, subject to the following conditions:
 *
 * The above copyright notice and this permission notice (including the next
 * paragraph) shall be included in all copies or substantial portions of the
 * Software.
 *
 * THE SOFTWARE IS PROVIDED "AS IS", WITHOUT WARRANTY OF ANY KIND, EXPRESS OR
 * IMPLIED, INCLUDING BUT NOT LIMITED TO THE WARRANTIES OF MERCHANTABILITY,
 * FITNESS FOR A PARTICULAR PURPOSE AND NONINFRINGEMENT.  IN NO EVENT SHALL
 * THE AUTHORS OR COPYRIGHT HOLDERS BE LIABLE FOR ANY CLAIM, DAMAGES OR OTHER
 * LIABILITY, WHETHER IN AN ACTION OF CONTRACT, TORT OR OTHERWISE, ARISING
 * FROM, OUT OF OR IN CONNECTION WITH THE SOFTWARE OR THE USE OR OTHER
 * DEALINGS IN THE SOFTWARE.
 */

#include "config.h"

#include <assert.h>
#include <math.h>
#include <stdbool.h>
#include <limits.h>

#include "evdev-mt-touchpad.h"

#define DEFAULT_TRACKPOINT_ACTIVITY_TIMEOUT 300 /* ms */
#define DEFAULT_KEYBOARD_ACTIVITY_TIMEOUT_1 200 /* ms */
#define DEFAULT_KEYBOARD_ACTIVITY_TIMEOUT_2 500 /* ms */
#define FAKE_FINGER_OVERFLOW (1 << 7)

static inline int
tp_hysteresis(int in, int center, int margin)
{
	int diff = in - center;
	if (abs(diff) <= margin)
		return center;

	if (diff > margin)
		return center + diff - margin;
	else
		return center + diff + margin;
}

static inline struct device_coords *
tp_motion_history_offset(struct tp_touch *t, int offset)
{
	int offset_index =
		(t->history.index - offset + TOUCHPAD_HISTORY_LENGTH) %
		TOUCHPAD_HISTORY_LENGTH;

	return &t->history.samples[offset_index];
}

struct normalized_coords
tp_filter_motion(struct tp_dispatch *tp,
		 const struct normalized_coords *unaccelerated,
		 uint64_t time)
{
	if (normalized_is_zero(*unaccelerated))
		return *unaccelerated;

	return filter_dispatch(tp->device->pointer.filter,
			       unaccelerated, tp, time);
}

static inline void
tp_motion_history_push(struct tp_touch *t)
{
	int motion_index = (t->history.index + 1) % TOUCHPAD_HISTORY_LENGTH;

	if (t->history.count < TOUCHPAD_HISTORY_LENGTH)
		t->history.count++;

	t->history.samples[motion_index] = t->point;
	t->history.index = motion_index;
}

static inline void
tp_motion_hysteresis(struct tp_dispatch *tp,
		     struct tp_touch *t)
{
	int x = t->point.x,
	    y = t->point.y;

	if (t->history.count == 0) {
		t->hysteresis_center = t->point;
	} else {
		x = tp_hysteresis(x,
				  t->hysteresis_center.x,
				  tp->hysteresis_margin.x);
		y = tp_hysteresis(y,
				  t->hysteresis_center.y,
				  tp->hysteresis_margin.y);
		t->hysteresis_center.x = x;
		t->hysteresis_center.y = y;
		t->point.x = x;
		t->point.y = y;
	}
}

static inline void
tp_motion_history_reset(struct tp_touch *t)
{
	t->history.count = 0;
}

static inline struct tp_touch *
tp_current_touch(struct tp_dispatch *tp)
{
	return &tp->touches[min(tp->slot, tp->ntouches - 1)];
}

static inline struct tp_touch *
tp_get_touch(struct tp_dispatch *tp, unsigned int slot)
{
	assert(slot < tp->ntouches);
	return &tp->touches[slot];
}

static inline unsigned int
tp_fake_finger_count(struct tp_dispatch *tp)
{
	if (tp->fake_touches & FAKE_FINGER_OVERFLOW)
		return FAKE_FINGER_OVERFLOW;
	else /* don't count BTN_TOUCH */
		return ffs(tp->fake_touches >> 1);
}

static inline bool
tp_fake_finger_is_touching(struct tp_dispatch *tp)
{
	return tp->fake_touches & 0x1;
}

static inline void
tp_fake_finger_set(struct tp_dispatch *tp,
		   unsigned int code,
		   bool is_press)
{
	unsigned int shift;

	switch (code) {
	case BTN_TOUCH:
		if (!is_press)
			tp->fake_touches &= ~FAKE_FINGER_OVERFLOW;
		shift = 0;
		break;
	case BTN_TOOL_FINGER:
		shift = 1;
		break;
	case BTN_TOOL_DOUBLETAP:
	case BTN_TOOL_TRIPLETAP:
	case BTN_TOOL_QUADTAP:
		shift = code - BTN_TOOL_DOUBLETAP + 2;
		break;
	/* when QUINTTAP is released we're either switching to 6 fingers
	   (flag stays in place until BTN_TOUCH is released) or
	   one of DOUBLE/TRIPLE/QUADTAP (will clear the flag on press) */
	case BTN_TOOL_QUINTTAP:
		if (is_press)
			tp->fake_touches |= FAKE_FINGER_OVERFLOW;
		return;
	default:
		return;
	}

	if (is_press) {
		tp->fake_touches &= ~FAKE_FINGER_OVERFLOW;
		tp->fake_touches |= 1 << shift;

	} else {
		tp->fake_touches &= ~(0x1 << shift);
	}
}

static inline void
tp_new_touch(struct tp_dispatch *tp, struct tp_touch *t, uint64_t time)
{
	if (t->state == TOUCH_BEGIN ||
	    t->state == TOUCH_UPDATE ||
	    t->state == TOUCH_HOVERING)
		return;

	/* we begin the touch as hovering because until BTN_TOUCH happens we
	 * don't know if it's a touch down or not. And BTN_TOUCH may happen
	 * after ABS_MT_TRACKING_ID */
	tp_motion_history_reset(t);
	t->dirty = true;
	t->has_ended = false;
	t->state = TOUCH_HOVERING;
	t->pinned.is_pinned = false;
	t->millis = time;
	tp->queued |= TOUCHPAD_EVENT_MOTION;
}

static inline void
tp_begin_touch(struct tp_dispatch *tp, struct tp_touch *t, uint64_t time)
{
	t->dirty = true;
	t->state = TOUCH_BEGIN;
	t->millis = time;
	tp->nfingers_down++;
	t->palm.time = time;
	t->thumb.state = THUMB_STATE_MAYBE;
	t->thumb.first_touch_time = time;
	t->tap.is_thumb = false;
	assert(tp->nfingers_down >= 1);
}

/**
 * End a touch, even if the touch sequence is still active.
 */
static inline void
tp_end_touch(struct tp_dispatch *tp, struct tp_touch *t, uint64_t time)
{
	switch (t->state) {
	case TOUCH_HOVERING:
		t->state = TOUCH_NONE;
		/* fallthough */
	case TOUCH_NONE:
	case TOUCH_END:
		return;
	case TOUCH_BEGIN:
	case TOUCH_UPDATE:
		break;

	}

	t->dirty = true;
	t->palm.state = PALM_NONE;
	t->state = TOUCH_END;
	t->pinned.is_pinned = false;
	t->millis = time;
	t->palm.time = 0;
	assert(tp->nfingers_down >= 1);
	tp->nfingers_down--;
	tp->queued |= TOUCHPAD_EVENT_MOTION;
}

/**
 * End the touch sequence on ABS_MT_TRACKING_ID -1 or when the BTN_TOOL_* 0 is received.
 */
static inline void
tp_end_sequence(struct tp_dispatch *tp, struct tp_touch *t, uint64_t time)
{
	t->has_ended = true;
	tp_end_touch(tp, t, time);
}

static double
tp_estimate_delta(int x0, int x1, int x2, int x3)
{
	return (x0 + x1 - x2 - x3) / 4.0;
}

struct normalized_coords
tp_get_delta(struct tp_touch *t)
{
	struct device_float_coords delta;
	const struct normalized_coords zero = { 0.0, 0.0 };

	if (t->history.count < TOUCHPAD_MIN_SAMPLES)
		return zero;

	delta.x = tp_estimate_delta(tp_motion_history_offset(t, 0)->x,
				    tp_motion_history_offset(t, 1)->x,
				    tp_motion_history_offset(t, 2)->x,
				    tp_motion_history_offset(t, 3)->x);
	delta.y = tp_estimate_delta(tp_motion_history_offset(t, 0)->y,
				    tp_motion_history_offset(t, 1)->y,
				    tp_motion_history_offset(t, 2)->y,
				    tp_motion_history_offset(t, 3)->y);

	return tp_normalize_delta(t->tp, delta);
}

static void
tp_process_absolute(struct tp_dispatch *tp,
		    const struct input_event *e,
		    uint64_t time)
{
	struct tp_touch *t = tp_current_touch(tp);

	switch(e->code) {
	case ABS_MT_POSITION_X:
		t->point.x = e->value;
		t->millis = time;
		t->dirty = true;
		tp->queued |= TOUCHPAD_EVENT_MOTION;
		break;
	case ABS_MT_POSITION_Y:
		t->point.y = e->value;
		t->millis = time;
		t->dirty = true;
		tp->queued |= TOUCHPAD_EVENT_MOTION;
		break;
	case ABS_MT_SLOT:
		tp->slot = e->value;
		break;
	case ABS_MT_DISTANCE:
		t->distance = e->value;
		break;
	case ABS_MT_TRACKING_ID:
		if (e->value != -1)
			tp_new_touch(tp, t, time);
		else
			tp_end_sequence(tp, t, time);
		break;
	case ABS_MT_PRESSURE:
		t->pressure = e->value;
		t->dirty = true;
		tp->queued |= TOUCHPAD_EVENT_MOTION;
		break;
	}
}

static void
tp_process_absolute_st(struct tp_dispatch *tp,
		       const struct input_event *e,
		       uint64_t time)
{
	struct tp_touch *t = tp_current_touch(tp);

	switch(e->code) {
	case ABS_X:
		t->point.x = e->value;
		t->millis = time;
		t->dirty = true;
		tp->queued |= TOUCHPAD_EVENT_MOTION;
		break;
	case ABS_Y:
		t->point.y = e->value;
		t->millis = time;
		t->dirty = true;
		tp->queued |= TOUCHPAD_EVENT_MOTION;
		break;
	}
}

static inline void
tp_restore_synaptics_touches(struct tp_dispatch *tp,
			     uint64_t time)
{
	unsigned int i;
	unsigned int nfake_touches;

	nfake_touches = tp_fake_finger_count(tp);
	if (nfake_touches < 3)
		return;

	if (tp->nfingers_down >= nfake_touches ||
	    tp->nfingers_down == tp->num_slots)
		return;

	/* Synaptics devices may end touch 2 on BTN_TOOL_TRIPLETAP
	 * and start it again on the next frame with different coordinates
	 * (#91352). We search the touches we have, if there is one that has
	 * just ended despite us being on tripletap, we move it back to
	 * update.
	 */
	for (i = 0; i < tp->num_slots; i++) {
		struct tp_touch *t = tp_get_touch(tp, i);

		if (t->state != TOUCH_END)
			continue;

		/* new touch, move it through begin to update immediately */
		tp_new_touch(tp, t, time);
		tp_begin_touch(tp, t, time);
		t->state = TOUCH_UPDATE;
	}
}

static void
tp_process_fake_touches(struct tp_dispatch *tp,
			uint64_t time)
{
	struct tp_touch *t;
	unsigned int nfake_touches;
	unsigned int i, start;

	nfake_touches = tp_fake_finger_count(tp);
	if (nfake_touches == FAKE_FINGER_OVERFLOW)
		return;

	if (tp->device->model_flags &
	    EVDEV_MODEL_SYNAPTICS_SERIAL_TOUCHPAD)
		tp_restore_synaptics_touches(tp, time);

	start = tp->has_mt ? tp->num_slots : 0;
	for (i = start; i < tp->ntouches; i++) {
		t = tp_get_touch(tp, i);
		if (i < nfake_touches)
			tp_new_touch(tp, t, time);
		else
			tp_end_sequence(tp, t, time);
	}
}

static void
tp_process_trackpoint_button(struct tp_dispatch *tp,
			     const struct input_event *e,
			     uint64_t time)
{
	struct evdev_dispatch *dispatch;
	struct input_event event;

	if (!tp->buttons.trackpoint)
		return;

	dispatch = tp->buttons.trackpoint->dispatch;

	event = *e;

	switch (event.code) {
	case BTN_0:
		event.code = BTN_LEFT;
		break;
	case BTN_1:
		event.code = BTN_RIGHT;
		break;
	case BTN_2:
		event.code = BTN_MIDDLE;
		break;
	default:
		return;
	}

	dispatch->interface->process(dispatch,
				     tp->buttons.trackpoint,
				     &event, time);
}

static void
tp_process_key(struct tp_dispatch *tp,
	       const struct input_event *e,
	       uint64_t time)
{
	switch (e->code) {
		case BTN_LEFT:
		case BTN_MIDDLE:
		case BTN_RIGHT:
			tp_process_button(tp, e, time);
			break;
		case BTN_TOUCH:
		case BTN_TOOL_FINGER:
		case BTN_TOOL_DOUBLETAP:
		case BTN_TOOL_TRIPLETAP:
		case BTN_TOOL_QUADTAP:
		case BTN_TOOL_QUINTTAP:
			tp_fake_finger_set(tp, e->code, !!e->value);
			break;
		case BTN_0:
		case BTN_1:
		case BTN_2:
			tp_process_trackpoint_button(tp, e, time);
			break;
	}
}

static void
tp_unpin_finger(struct tp_dispatch *tp, struct tp_touch *t)
{
	double xdist, ydist;

	if (!t->pinned.is_pinned)
		return;

	xdist = abs(t->point.x - t->pinned.center.x);
	xdist *= tp->buttons.motion_dist.x_scale_coeff;
	ydist = abs(t->point.y - t->pinned.center.y);
	ydist *= tp->buttons.motion_dist.y_scale_coeff;

	/* 1.5mm movement -> unpin */
	if (hypot(xdist, ydist) >= 1.5) {
		t->pinned.is_pinned = false;
		return;
	}
}

static void
tp_pin_fingers(struct tp_dispatch *tp)
{
	struct tp_touch *t;

	tp_for_each_touch(tp, t) {
		t->pinned.is_pinned = true;
		t->pinned.center = t->point;
	}
}

int
tp_touch_active(struct tp_dispatch *tp, struct tp_touch *t)
{
	return (t->state == TOUCH_BEGIN || t->state == TOUCH_UPDATE) &&
		t->palm.state == PALM_NONE &&
		!t->pinned.is_pinned &&
		t->thumb.state != THUMB_STATE_YES &&
		tp_button_touch_active(tp, t) &&
		tp_edge_scroll_touch_active(tp, t);
}

bool
tp_palm_tap_is_palm(struct tp_dispatch *tp, struct tp_touch *t)
{
	if (t->state != TOUCH_BEGIN)
		return false;

	if (t->point.x > tp->palm.left_edge &&
	    t->point.x < tp->palm.right_edge)
		return false;

	/* We're inside the left/right palm edge and in the northern half of
	 * the touchpad - this tap is a palm */
	if (t->point.y < tp->palm.vert_center) {
		log_debug(tp_libinput_context(tp),
			  "palm: palm-tap detected\n");
		return true;
	}

	return false;
}

static int
tp_palm_detect_dwt(struct tp_dispatch *tp, struct tp_touch *t, uint64_t time)
{
	if (tp->dwt.dwt_enabled &&
	    tp->dwt.keyboard_active &&
	    t->state == TOUCH_BEGIN) {
		t->palm.state = PALM_TYPING;
		t->palm.first = t->point;
		return 1;
	} else if (!tp->dwt.keyboard_active &&
		   t->state == TOUCH_UPDATE &&
		   t->palm.state == PALM_TYPING) {
		/* If a touch has started before the first or after the last
		   key press, release it on timeout. Benefit: a palm rested
		   while typing on the touchpad will be ignored, but a touch
		   started once we stop typing will be able to control the
		   pointer (alas not tap, etc.).
		   */
		if (t->palm.time == 0 ||
		    t->palm.time > tp->dwt.keyboard_last_press_time) {
			t->palm.state = PALM_NONE;
			log_debug(tp_libinput_context(tp),
				  "palm: touch released, timeout after typing\n");
		}
	}

	return 0;
}

static int
tp_palm_detect_trackpoint(struct tp_dispatch *tp,
			  struct tp_touch *t,
			  uint64_t time)
{
	if (!tp->palm.monitor_trackpoint)
		return 0;

	if (t->palm.state == PALM_NONE &&
	    t->state == TOUCH_BEGIN &&
	    tp->palm.trackpoint_active) {
		t->palm.state = PALM_TRACKPOINT;
		return 1;
	} else if (t->palm.state == PALM_TRACKPOINT &&
		   t->state == TOUCH_UPDATE &&
		   !tp->palm.trackpoint_active) {

		if (t->palm.time == 0 ||
		    t->palm.time > tp->palm.trackpoint_last_event_time) {
			t->palm.state = PALM_NONE;
			log_debug(tp_libinput_context(tp),
				  "palm: touch released, timeout after trackpoint\n");
		}
	}

	return 0;
}

static void
tp_palm_detect(struct tp_dispatch *tp, struct tp_touch *t, uint64_t time)
{
	const int PALM_TIMEOUT = 200; /* ms */
	const int DIRECTIONS = NE|E|SE|SW|W|NW;
	struct device_float_coords delta;
	int dirs;

	if (tp_palm_detect_dwt(tp, t, time))
		goto out;

	if (tp_palm_detect_trackpoint(tp, t, time))
		goto out;

	/* If labelled a touch as palm, we unlabel as palm when
	   we move out of the palm edge zone within the timeout, provided
	   the direction is within 45 degrees of the horizontal.
	 */
	if (t->palm.state == PALM_EDGE) {
		if (time < t->palm.time + PALM_TIMEOUT &&
		    (t->point.x > tp->palm.left_edge && t->point.x < tp->palm.right_edge)) {
			delta = device_delta(t->point, t->palm.first);
			dirs = normalized_get_direction(
						tp_normalize_delta(tp, delta));
			if ((dirs & DIRECTIONS) && !(dirs & ~DIRECTIONS)) {
				t->palm.state = PALM_NONE;
				log_debug(tp_libinput_context(tp),
					  "palm: touch released, out of edge zone\n");
			}
		}
		return;
	}

	/* palm must start in exclusion zone, it's ok to move into
	   the zone without being a palm */
	if (t->state != TOUCH_BEGIN ||
	    (t->point.x > tp->palm.left_edge && t->point.x < tp->palm.right_edge))
		return;

	/* don't detect palm in software button areas, it's
	   likely that legitimate touches start in the area
	   covered by the exclusion zone */
	if (tp->buttons.is_clickpad &&
	    tp_button_is_inside_softbutton_area(tp, t))
		return;

	if (tp_touch_get_edge(tp, t) & EDGE_RIGHT)
		return;

	t->palm.state = PALM_EDGE;
	t->palm.time = time;
	t->palm.first = t->point;

out:
	log_debug(tp_libinput_context(tp),
		  "palm: palm detected (%s)\n",
		  t->palm.state == PALM_EDGE ? "edge" :
		  t->palm.state == PALM_TYPING ? "typing" : "trackpoint");
}

static inline const char*
thumb_state_to_str(enum tp_thumb_state state)
{
	switch(state){
	CASE_RETURN_STRING(THUMB_STATE_NO);
	CASE_RETURN_STRING(THUMB_STATE_YES);
	CASE_RETURN_STRING(THUMB_STATE_MAYBE);
	}

	return NULL;
}

static void
tp_thumb_detect(struct tp_dispatch *tp, struct tp_touch *t, uint64_t time)
{
	enum tp_thumb_state state = t->thumb.state;

	/* once a thumb, always a thumb, once ruled out always ruled out */
	if (!tp->thumb.detect_thumbs ||
	    t->thumb.state != THUMB_STATE_MAYBE)
		return;

	if (t->point.y < tp->thumb.upper_thumb_line) {
		/* if a potential thumb is above the line, it won't ever
		 * label as thumb */
		t->thumb.state = THUMB_STATE_NO;
		goto out;
	}

	/* If the thumb moves by more than 7mm, it's not a resting thumb */
	if (t->state == TOUCH_BEGIN)
		t->thumb.initial = t->point;
	else if (t->state == TOUCH_UPDATE) {
		struct device_float_coords delta;
		struct normalized_coords normalized;

		delta = device_delta(t->point, t->thumb.initial);
		normalized = tp_normalize_delta(tp, delta);
		if (normalized_length(normalized) >
			TP_MM_TO_DPI_NORMALIZED(7)) {
			t->thumb.state = THUMB_STATE_NO;
			goto out;
		}
	}

	/* Note: a thumb at the edge of the touchpad won't trigger the
	 * threshold, the surface area is usually too small. So we have a
	 * two-stage detection: pressure and time within the area.
	 * A finger that remains at the very bottom of the touchpad becomes
	 * a thumb.
	 */
	if (t->pressure > tp->thumb.threshold)
		t->thumb.state = THUMB_STATE_YES;
	else if (t->point.y > tp->thumb.lower_thumb_line &&
		 tp->scroll.method != LIBINPUT_CONFIG_SCROLL_EDGE &&
		 t->thumb.first_touch_time + 300 < time)
		t->thumb.state = THUMB_STATE_YES;

	/* now what? we marked it as thumb, so:
	 *
	 * - pointer motion must ignore this touch
	 * - clickfinger must ignore this touch for finger count
	 * - software buttons are unaffected
	 * - edge scrolling unaffected
	 * - gestures: unaffected
	 * - tapping: honour thumb on begin, ignore it otherwise for now,
	 *   this gets a tad complicated otherwise
	 */
out:
	if (t->thumb.state != state)
		log_debug(tp_libinput_context(tp),
			  "thumb state: %s → %s\n",
			  thumb_state_to_str(state),
			  thumb_state_to_str(t->thumb.state));
}

static void
tp_unhover_abs_distance(struct tp_dispatch *tp, uint64_t time)
{
	struct tp_touch *t;
	unsigned int i;

	for (i = 0; i < tp->ntouches; i++) {
		t = tp_get_touch(tp, i);

		if (t->state == TOUCH_HOVERING) {
			if (t->distance == 0) {
				/* avoid jumps when landing a finger */
				tp_motion_history_reset(t);
				tp_begin_touch(tp, t, time);
			}
		} else {
			if (t->distance > 0)
				tp_end_touch(tp, t, time);
		}
	}
}

static void
tp_unhover_fake_touches(struct tp_dispatch *tp, uint64_t time)
{
	struct tp_touch *t;
	unsigned int nfake_touches;
	int i;

	if (!tp->fake_touches && !tp->nfingers_down)
		return;

	nfake_touches = tp_fake_finger_count(tp);
	if (nfake_touches == FAKE_FINGER_OVERFLOW)
		return;

	if (tp->nfingers_down == nfake_touches &&
	    ((tp->nfingers_down == 0 && !tp_fake_finger_is_touching(tp)) ||
	     (tp->nfingers_down > 0 && tp_fake_finger_is_touching(tp))))
		return;

	/* if BTN_TOUCH is set and we have less fingers down than fake
	 * touches, switch each hovering touch to BEGIN
	 * until nfingers_down matches nfake_touches
	 */
	if (tp_fake_finger_is_touching(tp) &&
	    tp->nfingers_down < nfake_touches) {
		for (i = 0; i < (int)tp->ntouches; i++) {
			t = tp_get_touch(tp, i);

			if (t->state == TOUCH_HOVERING) {
				tp_begin_touch(tp, t, time);

				if (tp->nfingers_down >= nfake_touches)
					break;
			}
		}
	}

	/* if BTN_TOUCH is unset end all touches, we're hovering now. If we
	 * have too many touches also end some of them. This is done in
	 * reverse order.
	 */
	if (tp->nfingers_down > nfake_touches ||
	    !tp_fake_finger_is_touching(tp)) {
		for (i = tp->ntouches - 1; i >= 0; i--) {
			t = tp_get_touch(tp, i);

			if (t->state == TOUCH_HOVERING ||
			    t->state == TOUCH_NONE)
				continue;

			tp_end_touch(tp, t, time);

			if (tp_fake_finger_is_touching(tp) &&
			    tp->nfingers_down == nfake_touches)
				break;
		}
	}
}

static void
tp_unhover_touches(struct tp_dispatch *tp, uint64_t time)
{
	if (tp->reports_distance)
		tp_unhover_abs_distance(tp, time);
	else
		tp_unhover_fake_touches(tp, time);

}

<<<<<<< HEAD
static inline bool
tp_need_motion_history_reset(struct tp_dispatch *tp)
{
	/* semi-mt finger postions may "jump" when nfingers changes */
	if (tp->semi_mt && tp->nfingers_down != tp->old_nfingers_down)
		return true;

	/* if we're transitioning between slots and fake touches in either
	 * direction, we may get a coordinate jump
	 */
	if (tp->nfingers_down != tp->old_nfingers_down &&
		 (tp->nfingers_down > tp->num_slots ||
		 tp->old_nfingers_down > tp->num_slots))
		return true;

	return false;
=======
static inline void
tp_position_fake_touches(struct tp_dispatch *tp)
{
	struct tp_touch *t;
	struct tp_touch *topmost = NULL;
	unsigned int start, i;

	if (tp_fake_finger_count(tp) <= tp->num_slots)
		return;

	/* We have at least one fake touch down. Find the top-most real
	 * touch and copy its coordinates over to to all fake touches.
	 * This is more reliable than just taking the first touch.
	 */
	for (i = 0; i < tp->num_slots; i++) {
		t = tp_get_touch(tp, i);
		if (t->state == TOUCH_END ||
		    t->state == TOUCH_NONE)
			continue;

		if (topmost == NULL || t->point.y < topmost->point.y)
			topmost = t;
	}

	if (!topmost) {
		log_bug_libinput(tp_libinput_context(tp),
				 "Unable to find topmost touch\n");
		return;
	}

	start = tp->has_mt ? tp->num_slots : 1;
	for (i = start; i < tp->ntouches; i++) {
		t = tp_get_touch(tp, i);
		if (t->state == TOUCH_NONE)
			continue;

		t->point = topmost->point;
		if (!t->dirty)
			t->dirty = topmost->dirty;
	}
>>>>>>> 2c781498
}

static void
tp_process_state(struct tp_dispatch *tp, uint64_t time)
{
	struct tp_touch *t;
	unsigned int i;
	bool restart_filter = false;
	bool want_motion_reset;

	tp_process_fake_touches(tp, time);
	tp_unhover_touches(tp, time);
	tp_position_fake_touches(tp);

	want_motion_reset = tp_need_motion_history_reset(tp);

	for (i = 0; i < tp->ntouches; i++) {
		t = tp_get_touch(tp, i);

		if (want_motion_reset) {
			tp_motion_history_reset(t);
			t->quirks.reset_motion_history = true;
		} else if (t->quirks.reset_motion_history) {
			tp_motion_history_reset(t);
			t->quirks.reset_motion_history = false;
		}

		if (!t->dirty)
			continue;

		tp_thumb_detect(tp, t, time);
		tp_palm_detect(tp, t, time);

		tp_motion_hysteresis(tp, t);
		tp_motion_history_push(t);

		tp_unpin_finger(tp, t);

		if (t->state == TOUCH_BEGIN)
			restart_filter = true;
	}

	if (restart_filter)
		filter_restart(tp->device->pointer.filter, tp, time);

	tp_button_handle_state(tp, time);
	tp_edge_scroll_handle_state(tp, time);

	/*
	 * We have a physical button down event on a clickpad. To avoid
	 * spurious pointer moves by the clicking finger we pin all fingers.
	 * We unpin fingers when they move more then a certain threshold to
	 * to allow drag and drop.
	 */
	if ((tp->queued & TOUCHPAD_EVENT_BUTTON_PRESS) &&
	    tp->buttons.is_clickpad)
		tp_pin_fingers(tp);

	tp_gesture_handle_state(tp, time);
}

static void
tp_post_process_state(struct tp_dispatch *tp, uint64_t time)
{
	struct tp_touch *t;

	tp_for_each_touch(tp, t) {

		if (!t->dirty)
			continue;

		if (t->state == TOUCH_END) {
			if (t->has_ended)
				t->state = TOUCH_NONE;
			else
				t->state = TOUCH_HOVERING;
		} else if (t->state == TOUCH_BEGIN) {
			t->state = TOUCH_UPDATE;
		}

		t->dirty = false;
	}

	tp->old_nfingers_down = tp->nfingers_down;
	tp->buttons.old_state = tp->buttons.state;

	tp->queued = TOUCHPAD_EVENT_NONE;
}

static void
tp_post_events(struct tp_dispatch *tp, uint64_t time)
{
	int filter_motion = 0;

	/* Only post (top) button events while suspended */
	if (tp->device->suspended) {
		tp_post_button_events(tp, time);
		return;
	}

	filter_motion |= tp_tap_handle_state(tp, time);
	filter_motion |= tp_post_button_events(tp, time);

	if (filter_motion ||
	    tp->palm.trackpoint_active ||
	    tp->dwt.keyboard_active) {
		tp_edge_scroll_stop_events(tp, time);
		tp_gesture_cancel(tp, time);
		return;
	}

	if (tp_edge_scroll_post_events(tp, time) != 0)
		return;

	tp_gesture_post_events(tp, time);
}

static void
tp_handle_state(struct tp_dispatch *tp,
		uint64_t time)
{
	tp_process_state(tp, time);
	tp_post_events(tp, time);
	tp_post_process_state(tp, time);
}

static void
tp_interface_process(struct evdev_dispatch *dispatch,
		     struct evdev_device *device,
		     struct input_event *e,
		     uint64_t time)
{
	struct tp_dispatch *tp =
		(struct tp_dispatch *)dispatch;

	switch (e->type) {
	case EV_ABS:
		if (tp->has_mt)
			tp_process_absolute(tp, e, time);
		else
			tp_process_absolute_st(tp, e, time);
		break;
	case EV_KEY:
		tp_process_key(tp, e, time);
		break;
	case EV_SYN:
		tp_handle_state(tp, time);
		break;
	}
}

static void
tp_remove_sendevents(struct tp_dispatch *tp)
{
	libinput_timer_cancel(&tp->palm.trackpoint_timer);
	libinput_timer_cancel(&tp->dwt.keyboard_timer);

	if (tp->buttons.trackpoint &&
	    tp->palm.monitor_trackpoint)
		libinput_device_remove_event_listener(
					&tp->palm.trackpoint_listener);

	if (tp->dwt.keyboard)
		libinput_device_remove_event_listener(
					&tp->dwt.keyboard_listener);
}

static void
tp_interface_remove(struct evdev_dispatch *dispatch)
{
	struct tp_dispatch *tp =
		(struct tp_dispatch*)dispatch;

	tp_remove_tap(tp);
	tp_remove_buttons(tp);
	tp_remove_sendevents(tp);
	tp_remove_edge_scroll(tp);
	tp_remove_gesture(tp);
}

static void
tp_interface_destroy(struct evdev_dispatch *dispatch)
{
	struct tp_dispatch *tp =
		(struct tp_dispatch*)dispatch;

	free(tp->touches);
	free(tp);
}

static void
tp_release_fake_touches(struct tp_dispatch *tp)
{
	tp->fake_touches = 0;
}

static void
tp_clear_state(struct tp_dispatch *tp)
{
	uint64_t now = libinput_now(tp_libinput_context(tp));
	struct tp_touch *t;

	/* Unroll the touchpad state.
	 * Release buttons first. If tp is a clickpad, the button event
	 * must come before the touch up. If it isn't, the order doesn't
	 * matter anyway
	 *
	 * Then cancel all timeouts on the taps, triggering the last set
	 * of events.
	 *
	 * Then lift all touches so the touchpad is in a neutral state.
	 *
	 */
	tp_release_all_buttons(tp, now);
	tp_release_all_taps(tp, now);

	tp_for_each_touch(tp, t) {
		tp_end_sequence(tp, t, now);
	}
	tp_release_fake_touches(tp);

	tp_handle_state(tp, now);
}

static void
tp_suspend(struct tp_dispatch *tp, struct evdev_device *device)
{
	tp_clear_state(tp);

	/* On devices with top softwarebuttons we don't actually suspend the
	 * device, to keep the "trackpoint" buttons working. tp_post_events()
	 * will only send events for the trackpoint while suspended.
	 */
	if (tp->buttons.has_topbuttons) {
		evdev_notify_suspended_device(device);
		/* Enlarge topbutton area while suspended */
		tp_init_top_softbuttons(tp, device, 1.5);
	} else {
		evdev_device_suspend(device);
	}
}

static void
tp_interface_suspend(struct evdev_dispatch *dispatch,
		     struct evdev_device *device)
{
	struct tp_dispatch *tp = (struct tp_dispatch *)dispatch;

	tp_clear_state(tp);
}

static void
tp_resume(struct tp_dispatch *tp, struct evdev_device *device)
{
	if (tp->buttons.has_topbuttons) {
		/* tap state-machine is offline while suspended, reset state */
		tp_clear_state(tp);
		/* restore original topbutton area size */
		tp_init_top_softbuttons(tp, device, 1.0);
		evdev_notify_resumed_device(device);
	} else {
		evdev_device_resume(device);
	}
}

static void
tp_trackpoint_timeout(uint64_t now, void *data)
{
	struct tp_dispatch *tp = data;

	tp_tap_resume(tp, now);
	tp->palm.trackpoint_active = false;
}

static void
tp_trackpoint_event(uint64_t time, struct libinput_event *event, void *data)
{
	struct tp_dispatch *tp = data;

	/* Buttons do not count as trackpad activity, as people may use
	   the trackpoint buttons in combination with the touchpad. */
	if (event->type == LIBINPUT_EVENT_POINTER_BUTTON)
		return;

	if (!tp->palm.trackpoint_active) {
		tp_edge_scroll_stop_events(tp, time);
		tp_gesture_cancel(tp, time);
		tp_tap_suspend(tp, time);
		tp->palm.trackpoint_active = true;
	}

	tp->palm.trackpoint_last_event_time = time;
	libinput_timer_set(&tp->palm.trackpoint_timer,
			   time + DEFAULT_TRACKPOINT_ACTIVITY_TIMEOUT);
}

static void
tp_keyboard_timeout(uint64_t now, void *data)
{
	struct tp_dispatch *tp = data;

	tp_tap_resume(tp, now);

	tp->dwt.keyboard_active = false;

	log_debug(tp_libinput_context(tp), "palm: keyboard timeout\n");
}

static inline bool
tp_key_ignore_for_dwt(unsigned int keycode)
{
	switch (keycode) {
	/* Ignore modifiers to be responsive to ctrl-click, alt-tab, etc. */
	case KEY_LEFTCTRL:
	case KEY_RIGHTCTRL:
	case KEY_LEFTALT:
	case KEY_RIGHTALT:
	case KEY_LEFTSHIFT:
	case KEY_RIGHTSHIFT:
	case KEY_FN:
	case KEY_CAPSLOCK:
	case KEY_TAB:
	case KEY_COMPOSE:
	case KEY_RIGHTMETA:
	case KEY_LEFTMETA:
		return true;
	default:
		break;
	}

	/* Ignore keys not part of the "typewriter set", i.e. F-keys,
	 * multimedia keys, numpad, etc.
	 */
	if (keycode >= KEY_F1)
		return true;

	return false;
}

static void
tp_keyboard_event(uint64_t time, struct libinput_event *event, void *data)
{
	struct tp_dispatch *tp = data;
	struct libinput_event_keyboard *kbdev;
	unsigned int timeout;

	if (!tp->dwt.dwt_enabled)
		return;

	if (event->type != LIBINPUT_EVENT_KEYBOARD_KEY)
		return;

	kbdev = libinput_event_get_keyboard_event(event);

	/* Only trigger the timer on key down. */
	if (libinput_event_keyboard_get_key_state(kbdev) !=
	    LIBINPUT_KEY_STATE_PRESSED)
		return;

	/* modifier keys don't trigger disable-while-typing so things like
	 * ctrl+zoom or ctrl+click are possible */
	if (tp_key_ignore_for_dwt(libinput_event_keyboard_get_key(kbdev)))
		return;

	if (!tp->dwt.keyboard_active) {
		tp_edge_scroll_stop_events(tp, time);
		tp_gesture_cancel(tp, time);
		tp_tap_suspend(tp, time);
		tp->dwt.keyboard_active = true;
		timeout = DEFAULT_KEYBOARD_ACTIVITY_TIMEOUT_1;
	} else {
		timeout = DEFAULT_KEYBOARD_ACTIVITY_TIMEOUT_2;
	}

	tp->dwt.keyboard_last_press_time = time;
	libinput_timer_set(&tp->dwt.keyboard_timer,
			   time + timeout);
}

static bool
tp_dwt_device_is_blacklisted(struct evdev_device *device)
{
	unsigned int bus = libevdev_get_id_bustype(device->evdev);

	/* evemu will set the right bus type */
	if (bus == BUS_BLUETOOTH || bus == BUS_VIRTUAL)
		return true;

	/* Wacom makes touchpads, but not internal ones */
	if (libevdev_get_id_vendor(device->evdev) == VENDOR_ID_WACOM)
		return true;

	return false;
}

static bool
tp_want_dwt(struct evdev_device *touchpad,
	    struct evdev_device *keyboard)
{
	unsigned int bus_tp = libevdev_get_id_bustype(touchpad->evdev),
		     bus_kbd = libevdev_get_id_bustype(keyboard->evdev);

	if (tp_dwt_device_is_blacklisted(touchpad) ||
	    tp_dwt_device_is_blacklisted(keyboard))
		return false;

	/* If the touchpad is on serio, the keyboard is too, so ignore any
	   other devices */
	if (bus_tp == BUS_I8042 && bus_kbd != bus_tp)
		return false;

	/* everything else we don't really know, so we have to assume
	   they go together */

	return true;
}

static void
tp_interface_device_added(struct evdev_device *device,
			  struct evdev_device *added_device)
{
	struct tp_dispatch *tp = (struct tp_dispatch*)device->dispatch;
	unsigned int bus_tp = libevdev_get_id_bustype(device->evdev),
		     bus_trp = libevdev_get_id_bustype(added_device->evdev);
	bool tp_is_internal, trp_is_internal;

	tp_is_internal = bus_tp != BUS_USB && bus_tp != BUS_BLUETOOTH;
	trp_is_internal = bus_trp != BUS_USB && bus_trp != BUS_BLUETOOTH;

	if (tp->buttons.trackpoint == NULL &&
	    (added_device->tags & EVDEV_TAG_TRACKPOINT) &&
	    tp_is_internal && trp_is_internal) {
		/* Don't send any pending releases to the new trackpoint */
		tp->buttons.active_is_topbutton = false;
		tp->buttons.trackpoint = added_device;
		if (tp->palm.monitor_trackpoint)
			libinput_device_add_event_listener(&added_device->base,
						&tp->palm.trackpoint_listener,
						tp_trackpoint_event, tp);
	}

	if (added_device->tags & EVDEV_TAG_KEYBOARD &&
	    tp->dwt.keyboard == NULL &&
	    tp_want_dwt(device, added_device)) {
		log_debug(tp_libinput_context(tp),
			  "palm: dwt activated with %s<->%s\n",
			  device->devname,
			  added_device->devname);

		libinput_device_add_event_listener(&added_device->base,
					&tp->dwt.keyboard_listener,
					tp_keyboard_event, tp);
		tp->dwt.keyboard = added_device;
		tp->dwt.keyboard_active = false;
	}

	if (tp->sendevents.current_mode !=
	    LIBINPUT_CONFIG_SEND_EVENTS_DISABLED_ON_EXTERNAL_MOUSE)
		return;

	if (added_device->tags & EVDEV_TAG_EXTERNAL_MOUSE)
		tp_suspend(tp, device);
}

static void
tp_interface_device_removed(struct evdev_device *device,
			    struct evdev_device *removed_device)
{
	struct tp_dispatch *tp = (struct tp_dispatch*)device->dispatch;
	struct libinput_device *dev;

	if (removed_device == tp->buttons.trackpoint) {
		/* Clear any pending releases for the trackpoint */
		if (tp->buttons.active && tp->buttons.active_is_topbutton) {
			tp->buttons.active = 0;
			tp->buttons.active_is_topbutton = false;
		}
		if (tp->palm.monitor_trackpoint)
			libinput_device_remove_event_listener(
						&tp->palm.trackpoint_listener);
		tp->buttons.trackpoint = NULL;
	}

	if (removed_device == tp->dwt.keyboard) {
		libinput_device_remove_event_listener(
					&tp->dwt.keyboard_listener);
		tp->dwt.keyboard = NULL;
	}

	if (tp->sendevents.current_mode !=
	    LIBINPUT_CONFIG_SEND_EVENTS_DISABLED_ON_EXTERNAL_MOUSE)
		return;

	list_for_each(dev, &device->base.seat->devices_list, link) {
		struct evdev_device *d = (struct evdev_device*)dev;
		if (d != removed_device &&
		    (d->tags & EVDEV_TAG_EXTERNAL_MOUSE)) {
			return;
		}
	}

	tp_resume(tp, device);
}

void
evdev_tag_touchpad(struct evdev_device *device,
		   struct udev_device *udev_device)
{
	int bustype;

	/* simple approach: touchpads on USB or Bluetooth are considered
	 * external, anything else is internal. Exception is Apple -
	 * internal touchpads are connected over USB and it doesn't have
	 * external USB touchpads anyway.
	 */
	bustype = libevdev_get_id_bustype(device->evdev);
	if (bustype == BUS_USB) {
		if (device->model_flags & EVDEV_MODEL_APPLE_TOUCHPAD)
			 device->tags |= EVDEV_TAG_INTERNAL_TOUCHPAD;
	} else if (bustype != BUS_BLUETOOTH)
		device->tags |= EVDEV_TAG_INTERNAL_TOUCHPAD;
}

static struct evdev_dispatch_interface tp_interface = {
	tp_interface_process,
	tp_interface_suspend,
	tp_interface_remove,
	tp_interface_destroy,
	tp_interface_device_added,
	tp_interface_device_removed,
	tp_interface_device_removed, /* device_suspended, treat as remove */
	tp_interface_device_added,   /* device_resumed, treat as add */
};

static void
tp_init_touch(struct tp_dispatch *tp,
	      struct tp_touch *t)
{
	t->tp = tp;
	t->has_ended = true;
}

static void
tp_sync_touch(struct tp_dispatch *tp,
	      struct evdev_device *device,
	      struct tp_touch *t,
	      int slot)
{
	struct libevdev *evdev = device->evdev;

	if (!libevdev_fetch_slot_value(evdev,
				       slot,
				       ABS_MT_POSITION_X,
				       &t->point.x))
		t->point.x = libevdev_get_event_value(evdev, EV_ABS, ABS_X);
	if (!libevdev_fetch_slot_value(evdev,
				       slot,
				       ABS_MT_POSITION_Y,
				       &t->point.y))
		t->point.y = libevdev_get_event_value(evdev, EV_ABS, ABS_Y);

	libevdev_fetch_slot_value(evdev, slot, ABS_MT_DISTANCE, &t->distance);
}

static int
tp_init_slots(struct tp_dispatch *tp,
	      struct evdev_device *device)
{
	const struct input_absinfo *absinfo;
	struct map {
		unsigned int code;
		int ntouches;
	} max_touches[] = {
		{ BTN_TOOL_QUINTTAP, 5 },
		{ BTN_TOOL_QUADTAP, 4 },
		{ BTN_TOOL_TRIPLETAP, 3 },
		{ BTN_TOOL_DOUBLETAP, 2 },
	};
	struct map *m;
	unsigned int i, n_btn_tool_touches = 1;

	absinfo = libevdev_get_abs_info(device->evdev, ABS_MT_SLOT);
	if (absinfo) {
		tp->num_slots = absinfo->maximum + 1;
		tp->slot = absinfo->value;
		tp->has_mt = true;
	} else {
		tp->num_slots = 1;
		tp->slot = 0;
		tp->has_mt = false;
	}

	tp->semi_mt = libevdev_has_property(device->evdev, INPUT_PROP_SEMI_MT);

	ARRAY_FOR_EACH(max_touches, m) {
		if (libevdev_has_event_code(device->evdev,
					    EV_KEY,
					    m->code)) {
			n_btn_tool_touches = m->ntouches;
			break;
		}
	}

	tp->ntouches = max(tp->num_slots, n_btn_tool_touches);
	tp->touches = calloc(tp->ntouches, sizeof(struct tp_touch));
	if (!tp->touches)
		return -1;

	for (i = 0; i < tp->ntouches; i++)
		tp_init_touch(tp, &tp->touches[i]);

	/* Always sync the first touch so we get ABS_X/Y synced on
	 * single-touch touchpads */
	tp_sync_touch(tp, device, &tp->touches[0], 0);
	for (i = 1; i < tp->num_slots; i++)
		tp_sync_touch(tp, device, &tp->touches[i], i);

	return 0;
}

static int
tp_init_accel(struct tp_dispatch *tp, double diagonal)
{
	int res_x, res_y;
	accel_profile_func_t profile;

	res_x = tp->device->abs.absinfo_x->resolution;
	res_y = tp->device->abs.absinfo_y->resolution;

	/*
	 * Not all touchpads report the same amount of units/mm (resolution).
	 * Normalize motion events to the default mouse DPI as base
	 * (unaccelerated) speed. This also evens out any differences in x
	 * and y resolution, so that a circle on the
	 * touchpad does not turn into an elipse on the screen.
	 */
	tp->accel.x_scale_coeff = (DEFAULT_MOUSE_DPI/25.4) / res_x;
	tp->accel.y_scale_coeff = (DEFAULT_MOUSE_DPI/25.4) / res_y;

	if (tp->device->model_flags & EVDEV_MODEL_LENOVO_X230)
		profile = touchpad_lenovo_x230_accel_profile;
	else
		profile = touchpad_accel_profile_linear;

	if (evdev_device_init_pointer_acceleration(tp->device, profile) == -1)
		return -1;

	return 0;
}

static uint32_t
tp_scroll_config_scroll_method_get_methods(struct libinput_device *device)
{
	struct evdev_device *evdev = (struct evdev_device*)device;
	struct tp_dispatch *tp = (struct tp_dispatch*)evdev->dispatch;
	uint32_t methods = LIBINPUT_CONFIG_SCROLL_EDGE;

	if (tp->ntouches >= 2)
		methods |= LIBINPUT_CONFIG_SCROLL_2FG;

	return methods;
}

static enum libinput_config_status
tp_scroll_config_scroll_method_set_method(struct libinput_device *device,
		        enum libinput_config_scroll_method method)
{
	struct evdev_device *evdev = (struct evdev_device*)device;
	struct tp_dispatch *tp = (struct tp_dispatch*)evdev->dispatch;
	uint64_t time = libinput_now(tp_libinput_context(tp));

	if (method == tp->scroll.method)
		return LIBINPUT_CONFIG_STATUS_SUCCESS;

	tp_edge_scroll_stop_events(tp, time);
	tp_gesture_stop_twofinger_scroll(tp, time);

	tp->scroll.method = method;

	return LIBINPUT_CONFIG_STATUS_SUCCESS;
}

static enum libinput_config_scroll_method
tp_scroll_config_scroll_method_get_method(struct libinput_device *device)
{
	struct evdev_device *evdev = (struct evdev_device*)device;
	struct tp_dispatch *tp = (struct tp_dispatch*)evdev->dispatch;

	return tp->scroll.method;
}

static enum libinput_config_scroll_method
tp_scroll_get_default_method(struct tp_dispatch *tp)
{
	if (tp->ntouches >= 2)
		return LIBINPUT_CONFIG_SCROLL_2FG;
	else
		return LIBINPUT_CONFIG_SCROLL_EDGE;
}

static enum libinput_config_scroll_method
tp_scroll_config_scroll_method_get_default_method(struct libinput_device *device)
{
	struct evdev_device *evdev = (struct evdev_device*)device;
	struct tp_dispatch *tp = (struct tp_dispatch*)evdev->dispatch;

	return tp_scroll_get_default_method(tp);
}

static int
tp_init_scroll(struct tp_dispatch *tp, struct evdev_device *device)
{
	if (tp_edge_scroll_init(tp, device) != 0)
		return -1;

	evdev_init_natural_scroll(device);

	tp->scroll.config_method.get_methods = tp_scroll_config_scroll_method_get_methods;
	tp->scroll.config_method.set_method = tp_scroll_config_scroll_method_set_method;
	tp->scroll.config_method.get_method = tp_scroll_config_scroll_method_get_method;
	tp->scroll.config_method.get_default_method = tp_scroll_config_scroll_method_get_default_method;
	tp->scroll.method = tp_scroll_get_default_method(tp);
	tp->device->base.config.scroll_method = &tp->scroll.config_method;

	/* In mm for touchpads with valid resolution, see tp_init_accel() */
	tp->device->scroll.threshold = 5.0;

	return 0;
}

static int
tp_dwt_config_is_available(struct libinput_device *device)
{
	return 1;
}

static enum libinput_config_status
tp_dwt_config_set(struct libinput_device *device,
	   enum libinput_config_dwt_state enable)
{
	struct evdev_device *evdev = (struct evdev_device*)device;
	struct tp_dispatch *tp = (struct tp_dispatch*)evdev->dispatch;

	switch(enable) {
	case LIBINPUT_CONFIG_DWT_ENABLED:
	case LIBINPUT_CONFIG_DWT_DISABLED:
		break;
	default:
		return LIBINPUT_CONFIG_STATUS_INVALID;
	}

	tp->dwt.dwt_enabled = (enable == LIBINPUT_CONFIG_DWT_ENABLED);

	return LIBINPUT_CONFIG_STATUS_SUCCESS;
}

static enum libinput_config_dwt_state
tp_dwt_config_get(struct libinput_device *device)
{
	struct evdev_device *evdev = (struct evdev_device*)device;
	struct tp_dispatch *tp = (struct tp_dispatch*)evdev->dispatch;

	return tp->dwt.dwt_enabled ?
		LIBINPUT_CONFIG_DWT_ENABLED :
		LIBINPUT_CONFIG_DWT_DISABLED;
}

static bool
tp_dwt_default_enabled(struct tp_dispatch *tp)
{
	return true;
}

static enum libinput_config_dwt_state
tp_dwt_config_get_default(struct libinput_device *device)
{
	struct evdev_device *evdev = (struct evdev_device*)device;
	struct tp_dispatch *tp = (struct tp_dispatch*)evdev->dispatch;

	return tp_dwt_default_enabled(tp) ?
		LIBINPUT_CONFIG_DWT_ENABLED :
		LIBINPUT_CONFIG_DWT_DISABLED;
}

static int
tp_init_dwt(struct tp_dispatch *tp,
	    struct evdev_device *device)
{
	if (tp_dwt_device_is_blacklisted(device))
		return 0;

	tp->dwt.config.is_available = tp_dwt_config_is_available;
	tp->dwt.config.set_enabled = tp_dwt_config_set;
	tp->dwt.config.get_enabled = tp_dwt_config_get;
	tp->dwt.config.get_default_enabled = tp_dwt_config_get_default;
	tp->dwt.dwt_enabled = tp_dwt_default_enabled(tp);
	device->base.config.dwt = &tp->dwt.config;

	return 0;
}

static int
tp_init_palmdetect(struct tp_dispatch *tp,
		   struct evdev_device *device)
{
	int width, height;

	tp->palm.right_edge = INT_MAX;
	tp->palm.left_edge = INT_MIN;
	tp->palm.vert_center = INT_MIN;

	width = device->abs.dimensions.x;
	height = device->abs.dimensions.y;

	/* Wacom doesn't have internal touchpads,
	 * Apple touchpads are always big enough to warrant palm detection */
	if (device->model_flags & EVDEV_MODEL_WACOM_TOUCHPAD)
		return 0;

	/* Enable palm detection on touchpads >= 70 mm. Anything smaller
	   probably won't need it, until we find out it does */
	if (width/device->abs.absinfo_x->resolution < 70)
		return 0;

	/* palm edges are 5% of the width on each side */
	tp->palm.right_edge = device->abs.absinfo_x->maximum - width * 0.05;
	tp->palm.left_edge = device->abs.absinfo_x->minimum + width * 0.05;
	tp->palm.vert_center = device->abs.absinfo_y->minimum + height/2;

	tp->palm.monitor_trackpoint = true;

	return 0;
}

static int
tp_init_sendevents(struct tp_dispatch *tp,
		   struct evdev_device *device)
{
	libinput_timer_init(&tp->palm.trackpoint_timer,
			    tp_libinput_context(tp),
			    tp_trackpoint_timeout, tp);

	libinput_timer_init(&tp->dwt.keyboard_timer,
			    tp_libinput_context(tp),
			    tp_keyboard_timeout, tp);
	return 0;
}

static int
tp_init_thumb(struct tp_dispatch *tp)
{
	struct evdev_device *device = tp->device;
	const struct input_absinfo *abs;
	double w = 0.0, h = 0.0;
	int xres, yres;
	int ymax;
	double threshold;

	if (!tp->buttons.is_clickpad)
		return 0;

	abs = libevdev_get_abs_info(device->evdev, ABS_MT_PRESSURE);
	if (!abs)
		return 0;

	if (abs->maximum - abs->minimum < 255)
		return 0;

	/* if the touchpad is less than 50mm high, skip thumb detection.
	 * it's too small to meaningfully interact with a thumb on the
	 * touchpad */
	evdev_device_get_size(device, &w, &h);
	if (h < 50)
		return 0;

	/* Our reference touchpad is the T440s with 42x42 resolution.
	 * Higher-res touchpads exhibit higher pressure for the same
	 * interaction. On the T440s, the threshold value is 100, you don't
	 * reach that with a normal finger interaction.
	 * Note: "thumb" means massive touch that should not interact, not
	 * "using the tip of my thumb for a pinch gestures".
	 */
	xres = tp->device->abs.absinfo_x->resolution;
	yres = tp->device->abs.absinfo_y->resolution;
	threshold = 100.0 * hypot(xres, yres)/hypot(42, 42);
	tp->thumb.threshold = max(100, threshold);
	tp->thumb.detect_thumbs = true;

	/* detect thumbs by pressure in the bottom 15mm, detect thumbs by
	 * lingering in the bottom 8mm */
	ymax = tp->device->abs.absinfo_y->maximum;
	yres = tp->device->abs.absinfo_y->resolution;
	tp->thumb.upper_thumb_line = ymax - yres * 15;
	tp->thumb.lower_thumb_line = ymax - yres * 8;

	return 0;
}

static int
tp_sanity_check(struct tp_dispatch *tp,
		struct evdev_device *device)
{
	struct libevdev *evdev = device->evdev;
	struct libinput *libinput = tp_libinput_context(tp);

	if (!libevdev_has_event_code(evdev, EV_ABS, ABS_X))
		goto error;

	if (!libevdev_has_event_code(evdev, EV_KEY, BTN_TOUCH))
		goto error;

	if (!libevdev_has_event_code(evdev, EV_KEY, BTN_TOOL_FINGER))
		goto error;

	return 0;

error:
	log_bug_kernel(libinput,
		       "device %s failed touchpad sanity checks\n",
		       device->devname);
	return -1;
}

static int
tp_init_default_resolution(struct tp_dispatch *tp,
			   struct evdev_device *device)
{
	const int touchpad_width_mm = 69, /* 1 under palm detection */
		  touchpad_height_mm = 50;
	int xres, yres;

	if (!device->abs.fake_resolution)
		return 0 ;

	/* we only get here if
	 * - the touchpad provides no resolution
	 * - the udev hwdb didn't override the resoluion
	 * - no ATTR_SIZE_HINT is set
	 *
	 * The majority of touchpads that triggers all these conditions
	 * are old ones, so let's assume a small touchpad size and assume
	 * that.
	 */
	log_info(tp_libinput_context(tp),
		 "%s: no resolution or size hints, assuming a size of %dx%dmm\n",
		 device->devname,
		 touchpad_width_mm,
		 touchpad_height_mm);

	xres = device->abs.dimensions.x/touchpad_width_mm;
	yres = device->abs.dimensions.y/touchpad_height_mm;
	libevdev_set_abs_resolution(device->evdev, ABS_X, xres);
	libevdev_set_abs_resolution(device->evdev, ABS_Y, yres);
	libevdev_set_abs_resolution(device->evdev, ABS_MT_POSITION_X, xres);
	libevdev_set_abs_resolution(device->evdev, ABS_MT_POSITION_Y, yres);
	device->abs.fake_resolution = 0;

	return 0;
}

static int
tp_init(struct tp_dispatch *tp,
	struct evdev_device *device)
{
	int width, height;
	double diagonal;
	int res_x, res_y;

	tp->base.interface = &tp_interface;
	tp->device = device;

	if (tp_sanity_check(tp, device) != 0)
		return -1;

	if (tp_init_default_resolution(tp, device) != 0)
		return -1;

	if (tp_init_slots(tp, device) != 0)
		return -1;

	res_x = tp->device->abs.absinfo_x->resolution;
	res_y = tp->device->abs.absinfo_y->resolution;
	width = device->abs.dimensions.x;
	height = device->abs.dimensions.y;
	diagonal = sqrt(width*width + height*height);

	tp->reports_distance = libevdev_has_event_code(device->evdev,
						       EV_ABS,
						       ABS_MT_DISTANCE);

	tp->hysteresis_margin.x = res_x/2;
	tp->hysteresis_margin.y = res_y/2;

	if (tp_init_accel(tp, diagonal) != 0)
		return -1;

	if (tp_init_tap(tp) != 0)
		return -1;

	if (tp_init_buttons(tp, device) != 0)
		return -1;

	if (tp_init_dwt(tp, device) != 0)
		return -1;

	if (tp_init_palmdetect(tp, device) != 0)
		return -1;

	if (tp_init_sendevents(tp, device) != 0)
		return -1;

	if (tp_init_scroll(tp, device) != 0)
		return -1;

	if (tp_init_gesture(tp) != 0)
		return -1;

	if (tp_init_thumb(tp) != 0)
		return -1;

	device->seat_caps |= EVDEV_DEVICE_POINTER;

	return 0;
}

static uint32_t
tp_sendevents_get_modes(struct libinput_device *device)
{
	struct evdev_device *evdev = (struct evdev_device*)device;
	uint32_t modes = LIBINPUT_CONFIG_SEND_EVENTS_DISABLED;

	if (evdev->tags & EVDEV_TAG_INTERNAL_TOUCHPAD)
		modes |= LIBINPUT_CONFIG_SEND_EVENTS_DISABLED_ON_EXTERNAL_MOUSE;

	return modes;
}

static void
tp_suspend_conditional(struct tp_dispatch *tp,
		       struct evdev_device *device)
{
	struct libinput_device *dev;

	list_for_each(dev, &device->base.seat->devices_list, link) {
		struct evdev_device *d = (struct evdev_device*)dev;
		if (d->tags & EVDEV_TAG_EXTERNAL_MOUSE) {
			tp_suspend(tp, device);
			return;
		}
	}
}

static enum libinput_config_status
tp_sendevents_set_mode(struct libinput_device *device,
		       enum libinput_config_send_events_mode mode)
{
	struct evdev_device *evdev = (struct evdev_device*)device;
	struct tp_dispatch *tp = (struct tp_dispatch*)evdev->dispatch;

	/* DISABLED overrides any DISABLED_ON_ */
	if ((mode & LIBINPUT_CONFIG_SEND_EVENTS_DISABLED) &&
	    (mode & LIBINPUT_CONFIG_SEND_EVENTS_DISABLED_ON_EXTERNAL_MOUSE))
	    mode &= ~LIBINPUT_CONFIG_SEND_EVENTS_DISABLED_ON_EXTERNAL_MOUSE;

	if (mode == tp->sendevents.current_mode)
		return LIBINPUT_CONFIG_STATUS_SUCCESS;

	switch(mode) {
	case LIBINPUT_CONFIG_SEND_EVENTS_ENABLED:
		tp_resume(tp, evdev);
		break;
	case LIBINPUT_CONFIG_SEND_EVENTS_DISABLED:
		tp_suspend(tp, evdev);
		break;
	case LIBINPUT_CONFIG_SEND_EVENTS_DISABLED_ON_EXTERNAL_MOUSE:
		tp_suspend_conditional(tp, evdev);
		break;
	default:
		return LIBINPUT_CONFIG_STATUS_UNSUPPORTED;
	}

	tp->sendevents.current_mode = mode;

	return LIBINPUT_CONFIG_STATUS_SUCCESS;
}

static enum libinput_config_send_events_mode
tp_sendevents_get_mode(struct libinput_device *device)
{
	struct evdev_device *evdev = (struct evdev_device*)device;
	struct tp_dispatch *dispatch = (struct tp_dispatch*)evdev->dispatch;

	return dispatch->sendevents.current_mode;
}

static enum libinput_config_send_events_mode
tp_sendevents_get_default_mode(struct libinput_device *device)
{
	return LIBINPUT_CONFIG_SEND_EVENTS_ENABLED;
}

static void
tp_change_to_left_handed(struct evdev_device *device)
{
	struct tp_dispatch *tp = (struct tp_dispatch *)device->dispatch;

	if (device->left_handed.want_enabled == device->left_handed.enabled)
		return;

	if (tp->buttons.state & 0x3) /* BTN_LEFT|BTN_RIGHT */
		return;

	/* tapping and clickfinger aren't affected by left-handed config,
	 * so checking physical buttons is enough */

	device->left_handed.enabled = device->left_handed.want_enabled;
}

struct model_lookup_t {
	uint16_t vendor;
	uint16_t product_start;
	uint16_t product_end;
	enum touchpad_model model;
};

static struct model_lookup_t model_lookup_table[] = {
	{ 0x0002, 0x0007, 0x0007, MODEL_SYNAPTICS },
	{ 0x0002, 0x0008, 0x0008, MODEL_ALPS },
	{ 0x0002, 0x000e, 0x000e, MODEL_ELANTECH },
	{ 0x05ac,      0, 0x0222, MODEL_APPLETOUCH },
	{ 0x05ac, 0x0223, 0x0228, MODEL_UNIBODY_MACBOOK },
	{ 0x05ac, 0x0229, 0x022b, MODEL_APPLETOUCH },
	{ 0x05ac, 0x022c, 0xffff, MODEL_UNIBODY_MACBOOK },
	{ 0, 0, 0, 0 }
};

static enum touchpad_model
tp_get_model(struct evdev_device *device)
{
	struct model_lookup_t *lookup;
	uint16_t vendor  = libevdev_get_id_vendor(device->evdev);
	uint16_t product = libevdev_get_id_product(device->evdev);

	for (lookup = model_lookup_table; lookup->vendor; lookup++) {
		if (lookup->vendor == vendor &&
		    lookup->product_start <= product &&
		    product <= lookup->product_end)
			return lookup->model;
	}
	return MODEL_UNKNOWN;
}

struct evdev_dispatch *
evdev_mt_touchpad_create(struct evdev_device *device)
{
	struct tp_dispatch *tp;

	tp = zalloc(sizeof *tp);
	if (!tp)
		return NULL;

	tp->model = tp_get_model(device);

	if (tp_init(tp, device) != 0) {
		tp_interface_destroy(&tp->base);
		return NULL;
	}

	device->base.config.sendevents = &tp->sendevents.config;

	tp->sendevents.current_mode = LIBINPUT_CONFIG_SEND_EVENTS_ENABLED;
	tp->sendevents.config.get_modes = tp_sendevents_get_modes;
	tp->sendevents.config.set_mode = tp_sendevents_set_mode;
	tp->sendevents.config.get_mode = tp_sendevents_get_mode;
	tp->sendevents.config.get_default_mode = tp_sendevents_get_default_mode;

	evdev_init_left_handed(device, tp_change_to_left_handed);

	return  &tp->base;
}<|MERGE_RESOLUTION|>--- conflicted
+++ resolved
@@ -812,24 +812,6 @@
 
 }
 
-<<<<<<< HEAD
-static inline bool
-tp_need_motion_history_reset(struct tp_dispatch *tp)
-{
-	/* semi-mt finger postions may "jump" when nfingers changes */
-	if (tp->semi_mt && tp->nfingers_down != tp->old_nfingers_down)
-		return true;
-
-	/* if we're transitioning between slots and fake touches in either
-	 * direction, we may get a coordinate jump
-	 */
-	if (tp->nfingers_down != tp->old_nfingers_down &&
-		 (tp->nfingers_down > tp->num_slots ||
-		 tp->old_nfingers_down > tp->num_slots))
-		return true;
-
-	return false;
-=======
 static inline void
 tp_position_fake_touches(struct tp_dispatch *tp)
 {
@@ -870,7 +852,24 @@
 		if (!t->dirty)
 			t->dirty = topmost->dirty;
 	}
->>>>>>> 2c781498
+}
+
+static inline bool
+tp_need_motion_history_reset(struct tp_dispatch *tp)
+{
+	/* semi-mt finger postions may "jump" when nfingers changes */
+	if (tp->semi_mt && tp->nfingers_down != tp->old_nfingers_down)
+		return true;
+
+	/* if we're transitioning between slots and fake touches in either
+	 * direction, we may get a coordinate jump
+	 */
+	if (tp->nfingers_down != tp->old_nfingers_down &&
+		 (tp->nfingers_down > tp->num_slots ||
+		 tp->old_nfingers_down > tp->num_slots))
+		return true;
+
+	return false;
 }
 
 static void
