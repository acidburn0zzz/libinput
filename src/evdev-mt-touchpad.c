--- conflicted
+++ resolved
@@ -1784,31 +1784,6 @@
 	tp_resume(tp, device);
 }
 
-#define NO_EXCLUDED_DEVICE NULL
-static void
-tp_resume_conditional(struct tp_dispatch *tp,
-		      struct evdev_device *device,
-		      struct evdev_device *excluded_device)
-{
-	if (tp->sendevents.current_mode == LIBINPUT_CONFIG_SEND_EVENTS_DISABLED)
-		return;
-
-	if (tp->sendevents.current_mode ==
-		    LIBINPUT_CONFIG_SEND_EVENTS_DISABLED_ON_EXTERNAL_MOUSE) {
-		struct libinput_device *dev;
-
-		list_for_each(dev, &device->base.seat->devices_list, link) {
-			struct evdev_device *d = evdev_device(dev);
-			if (d != excluded_device &&
-			    (d->tags & EVDEV_TAG_EXTERNAL_MOUSE)) {
-				return;
-			}
-		}
-	}
-
-	tp_resume(tp, device);
-}
-
 static void
 tp_trackpoint_timeout(uint64_t now, void *data)
 {
@@ -2062,11 +2037,7 @@
 	switch (libinput_event_switch_get_switch_state(swev)) {
 	case LIBINPUT_SWITCH_STATE_OFF:
 		tp_resume_conditional(tp, tp->device, NO_EXCLUDED_DEVICE);
-<<<<<<< HEAD
-		evdev_log_debug(tp->device, "lid: resume touchpad\n");
-=======
 		evdev_log_debug(tp->device, "%s: resume touchpad\n", which);
->>>>>>> 327321a4
 		break;
 	case LIBINPUT_SWITCH_STATE_ON:
 		tp_suspend(tp, tp->device);
@@ -2176,15 +2147,12 @@
 		tp->lid_switch.lid_switch = NULL;
 	}
 
-<<<<<<< HEAD
-=======
 	if (removed_device == tp->tablet_mode_switch.tablet_mode_switch) {
 		libinput_device_remove_event_listener(
 					&tp->tablet_mode_switch.listener);
 		tp->tablet_mode_switch.tablet_mode_switch = NULL;
 	}
 
->>>>>>> 327321a4
 	/* removed_device is still in the device list at this point, so we
 	 * need to exclude it from the tp_resume_conditional */
 	tp_resume_conditional(tp, device, removed_device);
@@ -2696,13 +2664,11 @@
 tp_read_palm_pressure_prop(struct tp_dispatch *tp,
 			   const struct evdev_device *device)
 {
-	struct udev_device *udev_device = device->udev_device;
 	const char *prop;
 	int threshold;
 	const int default_palm_threshold = 130;
 
-	prop = udev_device_get_property_value(udev_device,
-			      "LIBINPUT_ATTR_PALM_PRESSURE_THRESHOLD");
+	prop = NULL;
 	if (!prop)
 		return default_palm_threshold;
 
@@ -2738,8 +2704,7 @@
 	if (!tp->touch_size.use_touch_size)
 		return;
 
-	prop = udev_device_get_property_value(device->udev_device,
-					      "LIBINPUT_ATTR_PALM_SIZE_THRESHOLD");
+	prop = NULL;
 	if (!prop)
 		return;
 
@@ -3009,8 +2974,7 @@
 		return false;
 	}
 
-	prop = udev_device_get_property_value(device->udev_device,
-					      "LIBINPUT_ATTR_TOUCH_SIZE_RANGE");
+	prop = NULL;
 	if (!prop)
 		return false;
 
