/*
 * Copyright © 2016 Red Hat, Inc.
 *
 * Permission to use, copy, modify, distribute, and sell this software and
 * its documentation for any purpose is hereby granted without fee, provided
 * that the above copyright notice appear in all copies and that both that
 * copyright notice and this permission notice appear in supporting
 * documentation, and that the name of the copyright holders not be used in
 * advertising or publicity pertaining to distribution of the software
 * without specific, written prior permission.  The copyright holders make
 * no representations about the suitability of this software for any
 * purpose.  It is provided "as is" without express or implied warranty.
 *
 * THE COPYRIGHT HOLDERS DISCLAIM ALL WARRANTIES WITH REGARD TO THIS
 * SOFTWARE, INCLUDING ALL IMPLIED WARRANTIES OF MERCHANTABILITY AND
 * FITNESS, IN NO EVENT SHALL THE COPYRIGHT HOLDERS BE LIABLE FOR ANY
 * SPECIAL, INDIRECT OR CONSEQUENTIAL DAMAGES OR ANY DAMAGES WHATSOEVER
 * RESULTING FROM LOSS OF USE, DATA OR PROFITS, WHETHER IN AN ACTION OF
 * CONTRACT, NEGLIGENCE OR OTHER TORTIOUS ACTION, ARISING OUT OF OR IN
 * CONNECTION WITH THE USE OR PERFORMANCE OF THIS SOFTWARE.
 */

#include "config.h"

#include <assert.h>
#include <limits.h>
#include <sys/stat.h>
#include <fcntl.h>

#include "evdev-tablet-pad.h"

#if HAVE_LIBWACOM
#include <libwacom/libwacom.h>
#endif

struct pad_led_group {
	struct libinput_tablet_pad_mode_group base;
	struct list led_list;
	struct list toggle_button_list;
};

struct pad_mode_toggle_button {
	struct list link;
	unsigned int button_index;
};

struct pad_mode_led {
	struct list link;
	/* /sys/devices/..../input1235/input1235::wacom-led_0.1/brightness */
	int brightness_fd;
	int mode_idx;
};

static inline struct pad_mode_toggle_button *
pad_mode_toggle_button_new(struct pad_dispatch *pad,
			   struct libinput_tablet_pad_mode_group *group,
			   unsigned int button_index)
{
	struct pad_mode_toggle_button *button;

	button = zalloc(sizeof *button);
	if (!button)
		return NULL;

	button->button_index = button_index;

	return button;
}

static inline void
pad_mode_toggle_button_destroy(struct pad_mode_toggle_button* button)
{
	list_remove(&button->link);
	free(button);
}

static inline int
pad_led_group_get_mode(struct pad_led_group *group)
{
	char buf[4] = {0};
	int rc;
	unsigned int brightness;
	struct pad_mode_led *led;

	list_for_each(led, &group->led_list, link) {
		rc = lseek(led->brightness_fd, 0, SEEK_SET);
		if (rc == -1)
			return -errno;

		rc = read(led->brightness_fd, buf, sizeof(buf) - 1);
		if (rc == -1)
			return -errno;

		rc = sscanf(buf, "%u\n", &brightness);
		if (rc != 1)
			return -EINVAL;

		/* Assumption: only one LED lit up at any time */
		if (brightness != 0)
			return led->mode_idx;
	}

	return -EINVAL;
}

static inline void
pad_led_destroy(struct libinput *libinput,
		struct pad_mode_led *led)
{
	list_remove(&led->link);
	if (led->brightness_fd != -1)
		close_restricted(libinput, led->brightness_fd);
	free(led);
}

static inline struct pad_mode_led *
pad_led_new(struct libinput *libinput, const char *prefix, int group, int mode)
{
	struct pad_mode_led *led;
	char path[PATH_MAX];
	int rc, fd;

	led = zalloc(sizeof *led);
	if (!led)
		return NULL;

	led->brightness_fd = -1;
	led->mode_idx = mode;
	list_init(&led->link);

	/* /sys/devices/..../input1235/input1235::wacom-0.1/brightness,
	 * where 0 and 1 are group and mode index. */
	rc = snprintf(path,
		      sizeof(path),
		      "%s%d.%d/brightness",
		      prefix,
		      group,
		      mode);
	if (rc == -1)
		goto error;

	fd = open_restricted(libinput, path, O_RDONLY);
	if (fd < 0) {
		errno = -fd;
		goto error;
	}

	led->brightness_fd = fd;

	return led;

error:
	pad_led_destroy(libinput, led);
	return NULL;
}

static void
pad_led_group_destroy(struct libinput_tablet_pad_mode_group *g)
{
	struct pad_led_group *group = (struct pad_led_group *)g;
	struct pad_mode_toggle_button *button, *tmp;
	struct pad_mode_led *led, *tmpled;

	list_for_each_safe(button, tmp, &group->toggle_button_list, link)
		pad_mode_toggle_button_destroy(button);

	list_for_each_safe(led, tmpled, &group->led_list, link)
		pad_led_destroy(g->device->seat->libinput, led);

	free(group);
}

static struct pad_led_group *
pad_group_new_basic(struct pad_dispatch *pad,
		    unsigned int group_index,
		    int nleds)
{
	struct pad_led_group *group;

	group = zalloc(sizeof *group);
	if (!group)
		return NULL;

	group->base.device = &pad->device->base;
	group->base.refcount = 1;
	group->base.index = group_index;
	group->base.current_mode = 0;
	group->base.num_modes = nleds;
	group->base.destroy = pad_led_group_destroy;
	list_init(&group->toggle_button_list);
	list_init(&group->led_list);
<<<<<<< HEAD

	return group;
}

static inline bool
is_litest_device(struct evdev_device *device)
{
	return false;
}

static inline struct pad_led_group *
pad_group_new(struct pad_dispatch *pad,
	      unsigned int group_index,
	      int nleds,
	      const char *syspath)
{
	struct libinput *libinput = pad->device->base.seat->libinput;
	struct pad_led_group *group;
	int rc;

	group = pad_group_new_basic(pad, group_index, nleds);
	if (!group)
		return NULL;

	while (nleds--) {
		struct pad_mode_led *led;

		led = pad_led_new(libinput, syspath, group_index, nleds);
		if (!led)
			goto error;

		list_insert(&group->led_list, &led->link);
	}

	rc = pad_led_group_get_mode(group);
	if (rc < 0) {
		errno = -rc;
		goto error;
	}

	group->base.current_mode = rc;
=======
>>>>>>> 2d243cc8

	return group;

error:
	if (!is_litest_device(pad->device))
		log_error(libinput,
			  "%s: unable to init LED group: %s\n",
			  pad->device->devname,
			  strerror(errno));
	pad_led_group_destroy(&group->base);

	return NULL;
}

static inline bool
pad_led_get_sysfs_base_path(struct evdev_device *device,
			    char *path_out,
			    size_t path_out_sz)
{
	return false;
}

#if HAVE_LIBWACOM
static int
pad_init_led_groups(struct pad_dispatch *pad,
		    struct evdev_device *device,
		    WacomDevice *wacom)
{
	struct libinput *libinput = device->base.seat->libinput;
	const WacomStatusLEDs *leds;
	int nleds, nmodes;
	int i;
	struct pad_led_group *group;
	char syspath[PATH_MAX];

	leds = libwacom_get_status_leds(wacom, &nleds);
	if (nleds == 0)
		return 1;

	/* syspath is /sys/class/leds/input1234/input12345::wacom-" and
	   only needs the group + mode appended */
	if (!pad_led_get_sysfs_base_path(device, syspath, sizeof(syspath)))
		return 1;

	for (i = 0; i < nleds; i++) {
		switch(leds[i]) {
		case WACOM_STATUS_LED_UNAVAILABLE:
			log_bug_libinput(libinput,
					 "Invalid led type %d\n",
					 leds[i]);
			return 1;
		case WACOM_STATUS_LED_RING:
			nmodes = libwacom_get_ring_num_modes(wacom);
			group = pad_group_new(pad, i, nmodes, syspath);
			if (!group)
				return 1;
			list_insert(&pad->modes.mode_group_list, &group->base.link);
			break;
		case WACOM_STATUS_LED_RING2:
			nmodes = libwacom_get_ring2_num_modes(wacom);
			group = pad_group_new(pad, i, nmodes, syspath);
			if (!group)
				return 1;
			list_insert(&pad->modes.mode_group_list, &group->base.link);
			break;
		case WACOM_STATUS_LED_TOUCHSTRIP:
			nmodes = libwacom_get_strips_num_modes(wacom);
			group = pad_group_new(pad, i, nmodes, syspath);
			if (!group)
				return 1;
			list_insert(&pad->modes.mode_group_list, &group->base.link);
			break;
		case WACOM_STATUS_LED_TOUCHSTRIP2:
			/* there is no get_strips2_... */
			nmodes = libwacom_get_strips_num_modes(wacom);
			group = pad_group_new(pad, i, nmodes, syspath);
			if (!group)
				return 1;
			list_insert(&pad->modes.mode_group_list, &group->base.link);
			break;
		}
	}

	return 0;
}

<<<<<<< HEAD
=======
static inline bool
is_litest_device(struct evdev_device *device)
{
	return !!udev_device_get_property_value(device->udev_device,
						"LIBINPUT_TEST_DEVICE");
}

static inline struct pad_led_group *
pad_group_new(struct pad_dispatch *pad,
	      unsigned int group_index,
	      int nleds,
	      const char *syspath)
{
	struct libinput *libinput = pad->device->base.seat->libinput;
	struct pad_led_group *group;
	int rc;

	group = pad_group_new_basic(pad, group_index, nleds);
	if (!group)
		return NULL;

	while (nleds--) {
		struct pad_mode_led *led;

		led = pad_led_new(libinput, syspath, group_index, nleds);
		if (!led)
			goto error;

		list_insert(&group->led_list, &led->link);
	}

	rc = pad_led_group_get_mode(group);
	if (rc < 0) {
		errno = -rc;
		goto error;
	}

	group->base.current_mode = rc;

	return group;

error:
	if (!is_litest_device(pad->device))
		evdev_log_error(pad->device,
				"unable to init LED group: %s\n",
				strerror(errno));
	pad_led_group_destroy(&group->base);

	return NULL;
}

static inline bool
pad_led_get_sysfs_base_path(struct evdev_device *device,
			    char *path_out,
			    size_t path_out_sz)
{
	struct udev_device *parent, *udev_device;
	const char *test_path;
	int rc;

	udev_device = device->udev_device;

	/* For testing purposes only allow for a base path set through a
	 * udev rule. We still expect the normal directory hierarchy inside */
	test_path = udev_device_get_property_value(udev_device,
						   "LIBINPUT_TEST_TABLET_PAD_SYSFS_PATH");
	if (test_path) {
		rc = snprintf(path_out, path_out_sz, "%s", test_path);
		return rc != -1;
	}

	parent = udev_device_get_parent_with_subsystem_devtype(udev_device,
							       "input",
							       NULL);
	if (!parent)
		return false;

	rc = snprintf(path_out,
		      path_out_sz,
		      "%s/%s::wacom-",
		      udev_device_get_syspath(parent),
		      udev_device_get_sysname(parent));

	return rc != -1;
}

#if HAVE_LIBWACOM
static int
pad_init_led_groups(struct pad_dispatch *pad,
		    struct evdev_device *device,
		    WacomDevice *wacom)
{
	const WacomStatusLEDs *leds;
	int nleds, nmodes;
	int i;
	struct pad_led_group *group;
	char syspath[PATH_MAX];

	leds = libwacom_get_status_leds(wacom, &nleds);
	if (nleds == 0)
		return 1;

	/* syspath is /sys/class/leds/input1234/input12345::wacom-" and
	   only needs the group + mode appended */
	if (!pad_led_get_sysfs_base_path(device, syspath, sizeof(syspath)))
		return 1;

	for (i = 0; i < nleds; i++) {
		switch(leds[i]) {
		case WACOM_STATUS_LED_UNAVAILABLE:
			evdev_log_bug_libinput(device,
					       "Invalid led type %d\n",
					       leds[i]);
			return 1;
		case WACOM_STATUS_LED_RING:
			nmodes = libwacom_get_ring_num_modes(wacom);
			group = pad_group_new(pad, i, nmodes, syspath);
			if (!group)
				return 1;
			list_insert(&pad->modes.mode_group_list, &group->base.link);
			break;
		case WACOM_STATUS_LED_RING2:
			nmodes = libwacom_get_ring2_num_modes(wacom);
			group = pad_group_new(pad, i, nmodes, syspath);
			if (!group)
				return 1;
			list_insert(&pad->modes.mode_group_list, &group->base.link);
			break;
		case WACOM_STATUS_LED_TOUCHSTRIP:
			nmodes = libwacom_get_strips_num_modes(wacom);
			group = pad_group_new(pad, i, nmodes, syspath);
			if (!group)
				return 1;
			list_insert(&pad->modes.mode_group_list, &group->base.link);
			break;
		case WACOM_STATUS_LED_TOUCHSTRIP2:
			/* there is no get_strips2_... */
			nmodes = libwacom_get_strips_num_modes(wacom);
			group = pad_group_new(pad, i, nmodes, syspath);
			if (!group)
				return 1;
			list_insert(&pad->modes.mode_group_list, &group->base.link);
			break;
		}
	}

	return 0;
}

>>>>>>> 2d243cc8
#endif

static inline struct libinput_tablet_pad_mode_group *
pad_get_mode_group(struct pad_dispatch *pad, unsigned int index)
{
	struct libinput_tablet_pad_mode_group *group;

	list_for_each(group, &pad->modes.mode_group_list, link) {
		if (group->index == index)
			return group;
	}

	return NULL;
}

#if HAVE_LIBWACOM

static inline int
pad_find_button_group(WacomDevice *wacom,
		      int button_index,
		      WacomButtonFlags button_flags)
{
	int i;
	WacomButtonFlags flags;

	for (i = 0; i < libwacom_get_num_buttons(wacom); i++) {
		if (i == button_index)
			continue;

		flags = libwacom_get_button_flag(wacom, 'A' + i);
		if ((flags & WACOM_BUTTON_MODESWITCH) == 0)
			continue;

		if ((flags & WACOM_BUTTON_DIRECTION) ==
			(button_flags & WACOM_BUTTON_DIRECTION))
			return libwacom_get_button_led_group(wacom, 'A' + i);
	}

	return -1;
}

static int
pad_init_mode_buttons(struct pad_dispatch *pad,
		      WacomDevice *wacom)
{
<<<<<<< HEAD
	struct libinput *libinput = pad_libinput_context(pad);
=======
>>>>>>> 2d243cc8
	struct libinput_tablet_pad_mode_group *group;
	unsigned int group_idx;
	int i;
	WacomButtonFlags flags;

	/* libwacom numbers buttons as 'A', 'B', etc. We number them with 0,
	 * 1, ...
	 */
	for (i = 0; i < libwacom_get_num_buttons(wacom); i++) {
		group_idx = libwacom_get_button_led_group(wacom, 'A' + i);
		flags = libwacom_get_button_flag(wacom, 'A' + i);

		/* If this button is not a mode toggle button, find the mode
		 * toggle button with the same position flags and take that
		 * button's group idx */
		if ((int)group_idx == -1) {
			group_idx = pad_find_button_group(wacom, i, flags);
		}

		if ((int)group_idx == -1) {
<<<<<<< HEAD
			log_bug_libinput(libinput,
					 "%s: unhandled position for button %i\n",
					 pad->device->devname,
					 i);
=======
			evdev_log_bug_libinput(pad->device,
					       "unhandled position for button %i\n",
					       i);
>>>>>>> 2d243cc8
			return 1;
		}

		group = pad_get_mode_group(pad, group_idx);
		if (!group) {
<<<<<<< HEAD
			log_bug_libinput(libinput,
					 "%s: Failed to find group %d for button %i\n",
					 pad->device->devname,
					 group_idx,
=======
			evdev_log_bug_libinput(pad->device,
					       "Failed to find group %d for button %i\n",
					       group_idx,
>>>>>>> 2d243cc8
					 i);
			return 1;
		}

		group->button_mask |= 1 << i;

		if (flags & WACOM_BUTTON_MODESWITCH) {
			struct pad_mode_toggle_button *b;
			struct pad_led_group *g;

			b = pad_mode_toggle_button_new(pad, group, i);
			if (!b)
				return 1;
			g = (struct pad_led_group*)group;
			list_insert(&g->toggle_button_list, &b->link);
			group->toggle_button_mask |= 1 << i;
		}
	}

	return 0;
}

static void
pad_init_mode_rings(struct pad_dispatch *pad, WacomDevice *wacom)
{
	struct libinput_tablet_pad_mode_group *group;
	const WacomStatusLEDs *leds;
	int i, nleds;

	leds = libwacom_get_status_leds(wacom, &nleds);
	if (nleds == 0)
		return;

	for (i = 0; i < nleds; i++) {
		switch(leds[i]) {
		case WACOM_STATUS_LED_RING:
			group = pad_get_mode_group(pad, i);
			group->ring_mask |= 0x1;
			break;
		case WACOM_STATUS_LED_RING2:
			group = pad_get_mode_group(pad, i);
			group->ring_mask |= 0x2;
			break;
		default:
			break;
		}
	}
}

static void
pad_init_mode_strips(struct pad_dispatch *pad, WacomDevice *wacom)
{
	struct libinput_tablet_pad_mode_group *group;
	const WacomStatusLEDs *leds;
	int i, nleds;

	leds = libwacom_get_status_leds(wacom, &nleds);
	if (nleds == 0)
		return;

	for (i = 0; i < nleds; i++) {
		switch(leds[i]) {
		case WACOM_STATUS_LED_TOUCHSTRIP:
			group = pad_get_mode_group(pad, i);
			group->strip_mask |= 0x1;
			break;
		case WACOM_STATUS_LED_TOUCHSTRIP2:
			group = pad_get_mode_group(pad, i);
			group->strip_mask |= 0x2;
			break;
		default:
			break;
		}
	}
}

static int
pad_init_leds_from_libwacom(struct pad_dispatch *pad,
			    struct evdev_device *device)
{
<<<<<<< HEAD
	struct libinput *libinput = device->base.seat->libinput;
=======
>>>>>>> 2d243cc8
	WacomDeviceDatabase *db = NULL;
	WacomDevice *wacom = NULL;
	int rc = 1;

	db = libwacom_database_new();
	if (!db) {
<<<<<<< HEAD
		log_info(libinput,
			 "Failed to initialize libwacom context.\n");
=======
		evdev_log_info(device,
			       "Failed to initialize libwacom context.\n");
>>>>>>> 2d243cc8
		goto out;
	}

	wacom = libwacom_new_from_path(db,
<<<<<<< HEAD
				       device->devnode,
=======
				       udev_device_get_devnode(device->udev_device),
>>>>>>> 2d243cc8
				       WFALLBACK_NONE,
				       NULL);
	if (!wacom)
		goto out;

	rc = pad_init_led_groups(pad, device, wacom);
	if (rc != 0)
		goto out;

	if ((rc = pad_init_mode_buttons(pad, wacom)) != 0)
		goto out;

	pad_init_mode_rings(pad, wacom);
	pad_init_mode_strips(pad, wacom);

out:
	if (wacom)
		libwacom_destroy(wacom);
	if (db)
		libwacom_database_destroy(db);

	if (rc != 0)
		pad_destroy_leds(pad);

	return rc;
}
#endif /* HAVE_LIBWACOM */

static int
pad_init_fallback_group(struct pad_dispatch *pad)
{
	struct pad_led_group *group;

	group = pad_group_new_basic(pad, 0, 1);
	if (!group)
		return 1;

	/* If we only have one group, all buttons/strips/rings are part of
	 * that group. We rely on the other layers to filter out invalid
	 * indices */
	group->base.button_mask = -1;
	group->base.strip_mask = -1;
	group->base.ring_mask = -1;
	group->base.toggle_button_mask = 0;

	list_insert(&pad->modes.mode_group_list, &group->base.link);

	return 0;
}

int
pad_init_leds(struct pad_dispatch *pad,
	      struct evdev_device *device)
{
	int rc = 1;

	list_init(&pad->modes.mode_group_list);

	if (pad->nbuttons > 32) {
		evdev_log_bug_libinput(pad->device,
				       "Too many pad buttons for modes %d\n",
				       pad->nbuttons);
		return rc;
	}

	/* If libwacom fails, we init one fallback group anyway */
#if HAVE_LIBWACOM
	rc = pad_init_leds_from_libwacom(pad, device);
#endif
	if (rc != 0)
		rc = pad_init_fallback_group(pad);

	return rc;
}

void
pad_destroy_leds(struct pad_dispatch *pad)
{
	struct libinput_tablet_pad_mode_group *group, *tmpgrp;

	list_for_each_safe(group, tmpgrp, &pad->modes.mode_group_list, link)
		libinput_tablet_pad_mode_group_unref(group);
}

void
pad_button_update_mode(struct libinput_tablet_pad_mode_group *g,
		       unsigned int button_index,
		       enum libinput_button_state state)
{
	struct pad_led_group *group = (struct pad_led_group*)g;
	int rc;

	if (state != LIBINPUT_BUTTON_STATE_PRESSED)
		return;

	if (!libinput_tablet_pad_mode_group_button_is_toggle(g, button_index))
		return;

	rc = pad_led_group_get_mode(group);
	if (rc >= 0)
		group->base.current_mode = rc;
}

int
evdev_device_tablet_pad_get_num_mode_groups(struct evdev_device *device)
{
	struct pad_dispatch *pad = (struct pad_dispatch*)device->dispatch;
	struct libinput_tablet_pad_mode_group *group;
	int num_groups = 0;

	if (!(device->seat_caps & EVDEV_DEVICE_TABLET_PAD))
		return -1;

	list_for_each(group, &pad->modes.mode_group_list, link)
		num_groups++;

	return num_groups;
}

struct libinput_tablet_pad_mode_group *
evdev_device_tablet_pad_get_mode_group(struct evdev_device *device,
				       unsigned int index)
{
	struct pad_dispatch *pad = (struct pad_dispatch*)device->dispatch;

	if (!(device->seat_caps & EVDEV_DEVICE_TABLET_PAD))
		return NULL;

	if (index >=
	    (unsigned int)evdev_device_tablet_pad_get_num_mode_groups(device))
		return NULL;

	return pad_get_mode_group(pad, index);
}<|MERGE_RESOLUTION|>--- conflicted
+++ resolved
@@ -189,7 +189,6 @@
 	group->base.destroy = pad_led_group_destroy;
 	list_init(&group->toggle_button_list);
 	list_init(&group->led_list);
-<<<<<<< HEAD
 
 	return group;
 }
@@ -198,134 +197,6 @@
 is_litest_device(struct evdev_device *device)
 {
 	return false;
-}
-
-static inline struct pad_led_group *
-pad_group_new(struct pad_dispatch *pad,
-	      unsigned int group_index,
-	      int nleds,
-	      const char *syspath)
-{
-	struct libinput *libinput = pad->device->base.seat->libinput;
-	struct pad_led_group *group;
-	int rc;
-
-	group = pad_group_new_basic(pad, group_index, nleds);
-	if (!group)
-		return NULL;
-
-	while (nleds--) {
-		struct pad_mode_led *led;
-
-		led = pad_led_new(libinput, syspath, group_index, nleds);
-		if (!led)
-			goto error;
-
-		list_insert(&group->led_list, &led->link);
-	}
-
-	rc = pad_led_group_get_mode(group);
-	if (rc < 0) {
-		errno = -rc;
-		goto error;
-	}
-
-	group->base.current_mode = rc;
-=======
->>>>>>> 2d243cc8
-
-	return group;
-
-error:
-	if (!is_litest_device(pad->device))
-		log_error(libinput,
-			  "%s: unable to init LED group: %s\n",
-			  pad->device->devname,
-			  strerror(errno));
-	pad_led_group_destroy(&group->base);
-
-	return NULL;
-}
-
-static inline bool
-pad_led_get_sysfs_base_path(struct evdev_device *device,
-			    char *path_out,
-			    size_t path_out_sz)
-{
-	return false;
-}
-
-#if HAVE_LIBWACOM
-static int
-pad_init_led_groups(struct pad_dispatch *pad,
-		    struct evdev_device *device,
-		    WacomDevice *wacom)
-{
-	struct libinput *libinput = device->base.seat->libinput;
-	const WacomStatusLEDs *leds;
-	int nleds, nmodes;
-	int i;
-	struct pad_led_group *group;
-	char syspath[PATH_MAX];
-
-	leds = libwacom_get_status_leds(wacom, &nleds);
-	if (nleds == 0)
-		return 1;
-
-	/* syspath is /sys/class/leds/input1234/input12345::wacom-" and
-	   only needs the group + mode appended */
-	if (!pad_led_get_sysfs_base_path(device, syspath, sizeof(syspath)))
-		return 1;
-
-	for (i = 0; i < nleds; i++) {
-		switch(leds[i]) {
-		case WACOM_STATUS_LED_UNAVAILABLE:
-			log_bug_libinput(libinput,
-					 "Invalid led type %d\n",
-					 leds[i]);
-			return 1;
-		case WACOM_STATUS_LED_RING:
-			nmodes = libwacom_get_ring_num_modes(wacom);
-			group = pad_group_new(pad, i, nmodes, syspath);
-			if (!group)
-				return 1;
-			list_insert(&pad->modes.mode_group_list, &group->base.link);
-			break;
-		case WACOM_STATUS_LED_RING2:
-			nmodes = libwacom_get_ring2_num_modes(wacom);
-			group = pad_group_new(pad, i, nmodes, syspath);
-			if (!group)
-				return 1;
-			list_insert(&pad->modes.mode_group_list, &group->base.link);
-			break;
-		case WACOM_STATUS_LED_TOUCHSTRIP:
-			nmodes = libwacom_get_strips_num_modes(wacom);
-			group = pad_group_new(pad, i, nmodes, syspath);
-			if (!group)
-				return 1;
-			list_insert(&pad->modes.mode_group_list, &group->base.link);
-			break;
-		case WACOM_STATUS_LED_TOUCHSTRIP2:
-			/* there is no get_strips2_... */
-			nmodes = libwacom_get_strips_num_modes(wacom);
-			group = pad_group_new(pad, i, nmodes, syspath);
-			if (!group)
-				return 1;
-			list_insert(&pad->modes.mode_group_list, &group->base.link);
-			break;
-		}
-	}
-
-	return 0;
-}
-
-<<<<<<< HEAD
-=======
-static inline bool
-is_litest_device(struct evdev_device *device)
-{
-	return !!udev_device_get_property_value(device->udev_device,
-						"LIBINPUT_TEST_DEVICE");
 }
 
 static inline struct pad_led_group *
@@ -377,34 +248,7 @@
 			    char *path_out,
 			    size_t path_out_sz)
 {
-	struct udev_device *parent, *udev_device;
-	const char *test_path;
-	int rc;
-
-	udev_device = device->udev_device;
-
-	/* For testing purposes only allow for a base path set through a
-	 * udev rule. We still expect the normal directory hierarchy inside */
-	test_path = udev_device_get_property_value(udev_device,
-						   "LIBINPUT_TEST_TABLET_PAD_SYSFS_PATH");
-	if (test_path) {
-		rc = snprintf(path_out, path_out_sz, "%s", test_path);
-		return rc != -1;
-	}
-
-	parent = udev_device_get_parent_with_subsystem_devtype(udev_device,
-							       "input",
-							       NULL);
-	if (!parent)
-		return false;
-
-	rc = snprintf(path_out,
-		      path_out_sz,
-		      "%s/%s::wacom-",
-		      udev_device_get_syspath(parent),
-		      udev_device_get_sysname(parent));
-
-	return rc != -1;
+	return false;
 }
 
 #if HAVE_LIBWACOM
@@ -470,7 +314,6 @@
 	return 0;
 }
 
->>>>>>> 2d243cc8
 #endif
 
 static inline struct libinput_tablet_pad_mode_group *
@@ -516,10 +359,6 @@
 pad_init_mode_buttons(struct pad_dispatch *pad,
 		      WacomDevice *wacom)
 {
-<<<<<<< HEAD
-	struct libinput *libinput = pad_libinput_context(pad);
-=======
->>>>>>> 2d243cc8
 	struct libinput_tablet_pad_mode_group *group;
 	unsigned int group_idx;
 	int i;
@@ -540,31 +379,17 @@
 		}
 
 		if ((int)group_idx == -1) {
-<<<<<<< HEAD
-			log_bug_libinput(libinput,
-					 "%s: unhandled position for button %i\n",
-					 pad->device->devname,
-					 i);
-=======
 			evdev_log_bug_libinput(pad->device,
 					       "unhandled position for button %i\n",
 					       i);
->>>>>>> 2d243cc8
 			return 1;
 		}
 
 		group = pad_get_mode_group(pad, group_idx);
 		if (!group) {
-<<<<<<< HEAD
-			log_bug_libinput(libinput,
-					 "%s: Failed to find group %d for button %i\n",
-					 pad->device->devname,
-					 group_idx,
-=======
 			evdev_log_bug_libinput(pad->device,
 					       "Failed to find group %d for button %i\n",
 					       group_idx,
->>>>>>> 2d243cc8
 					 i);
 			return 1;
 		}
@@ -645,32 +470,19 @@
 pad_init_leds_from_libwacom(struct pad_dispatch *pad,
 			    struct evdev_device *device)
 {
-<<<<<<< HEAD
-	struct libinput *libinput = device->base.seat->libinput;
-=======
->>>>>>> 2d243cc8
 	WacomDeviceDatabase *db = NULL;
 	WacomDevice *wacom = NULL;
 	int rc = 1;
 
 	db = libwacom_database_new();
 	if (!db) {
-<<<<<<< HEAD
-		log_info(libinput,
-			 "Failed to initialize libwacom context.\n");
-=======
 		evdev_log_info(device,
 			       "Failed to initialize libwacom context.\n");
->>>>>>> 2d243cc8
 		goto out;
 	}
 
 	wacom = libwacom_new_from_path(db,
-<<<<<<< HEAD
 				       device->devnode,
-=======
-				       udev_device_get_devnode(device->udev_device),
->>>>>>> 2d243cc8
 				       WFALLBACK_NONE,
 				       NULL);
 	if (!wacom)
