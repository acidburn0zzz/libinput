--- conflicted
+++ resolved
@@ -78,49 +78,6 @@
 	enum evdev_device_udev_tags tag;
 };
 
-<<<<<<< HEAD
-=======
-static const struct evdev_udev_tag_match evdev_udev_tag_matches[] = {
-	{"ID_INPUT",			EVDEV_UDEV_TAG_INPUT},
-	{"ID_INPUT_KEYBOARD",		EVDEV_UDEV_TAG_KEYBOARD},
-	{"ID_INPUT_KEY",		EVDEV_UDEV_TAG_KEYBOARD},
-	{"ID_INPUT_MOUSE",		EVDEV_UDEV_TAG_MOUSE},
-	{"ID_INPUT_TOUCHPAD",		EVDEV_UDEV_TAG_TOUCHPAD},
-	{"ID_INPUT_TOUCHSCREEN",	EVDEV_UDEV_TAG_TOUCHSCREEN},
-	{"ID_INPUT_TABLET",		EVDEV_UDEV_TAG_TABLET},
-	{"ID_INPUT_TABLET_PAD",		EVDEV_UDEV_TAG_TABLET_PAD},
-	{"ID_INPUT_JOYSTICK",		EVDEV_UDEV_TAG_JOYSTICK},
-	{"ID_INPUT_ACCELEROMETER",	EVDEV_UDEV_TAG_ACCELEROMETER},
-	{"ID_INPUT_POINTINGSTICK",	EVDEV_UDEV_TAG_POINTINGSTICK},
-	{"ID_INPUT_TRACKBALL",		EVDEV_UDEV_TAG_TRACKBALL},
-	{"ID_INPUT_SWITCH",		EVDEV_UDEV_TAG_SWITCH},
-
-	/* sentinel value */
-	{ 0 },
-};
-
-static inline bool
-parse_udev_flag(struct evdev_device *device,
-		struct udev_device *udev_device,
-		const char *property)
-{
-	const char *val;
-
-	val = udev_device_get_property_value(udev_device, property);
-	if (!val)
-		return false;
-
-	if (streq(val, "1"))
-		return true;
-	if (!streq(val, "0"))
-		evdev_log_error(device,
-				"property %s has invalid value '%s'\n",
-				property,
-				val);
-	return false;
-}
-
->>>>>>> 2d243cc8
 static void
 hw_set_key_down(struct fallback_dispatch *dispatch, int code, int pressed)
 {
@@ -490,14 +447,8 @@
 					device,
 					time);
 	} else {
-<<<<<<< HEAD
-		log_bug_libinput(libinput,
-				 "%s: accel filter missing\n",
-				 device->devnode);
-=======
 		evdev_log_bug_libinput(device,
 				       "accel filter missing\n");
->>>>>>> 2d243cc8
 		accel = unaccel;
 	}
 
@@ -541,17 +492,8 @@
 
 	slot = &dispatch->mt.slots[slot_idx];
 	if (slot->seat_slot != -1) {
-<<<<<<< HEAD
-		struct libinput *libinput = evdev_libinput_context(device);
-
-		log_bug_kernel(libinput,
-			       "%s: Driver sent multiple touch down for the "
-			       "same slot",
-			       device->devnode);
-=======
 		evdev_log_bug_kernel(device,
 				     "driver sent multiple touch down for the same slot");
->>>>>>> 2d243cc8
 		return false;
 	}
 
@@ -645,17 +587,8 @@
 		return false;
 
 	if (dispatch->abs.seat_slot != -1) {
-<<<<<<< HEAD
-		struct libinput *libinput = evdev_libinput_context(device);
-
-		log_bug_kernel(libinput,
-			       "%s: Driver sent multiple touch down for the "
-			       "same slot",
-			       device->devnode);
-=======
 		evdev_log_bug_kernel(device,
 				     "driver sent multiple touch down for the same slot");
->>>>>>> 2d243cc8
 		return false;
 	}
 
@@ -2145,13 +2078,8 @@
 		return true;
 	}
 
-<<<<<<< HEAD
-	log_error(evdev_libinput_context(device),
-		  "Mouse wheel click count for '%s' is present but invalid, "
-=======
 	evdev_log_error(device,
 		  "mouse wheel click count is present but invalid, "
->>>>>>> 2d243cc8
 		  "using %d degrees for angle instead instead\n",
 		  DEFAULT_WHEEL_CLICK_ANGLE);
 	*angle = DEFAULT_WHEEL_CLICK_ANGLE;
@@ -2188,13 +2116,8 @@
 {
 	struct wheel_tilt_flags flags;
 
-	flags.vertical = parse_udev_flag(device,
-					 device->udev_device,
-					 "MOUSE_WHEEL_TILT_VERTICAL");
-
-	flags.horizontal = parse_udev_flag(device,
-					 device->udev_device,
-					 "MOUSE_WHEEL_TILT_HORIZONTAL");
+	flags.vertical = false;
+	flags.horizontal = false;
 	return flags;
 }
 
@@ -2255,61 +2178,7 @@
 static inline uint32_t
 evdev_read_model_flags(struct evdev_device *device)
 {
-<<<<<<< HEAD
 	return 0;
-=======
-	const struct model_map {
-		const char *property;
-		enum evdev_device_model model;
-	} model_map[] = {
-#define MODEL(name) { "LIBINPUT_MODEL_" #name, EVDEV_MODEL_##name }
-		MODEL(LENOVO_X230),
-		MODEL(LENOVO_X230),
-		MODEL(LENOVO_X220_TOUCHPAD_FW81),
-		MODEL(CHROMEBOOK),
-		MODEL(SYSTEM76_BONOBO),
-		MODEL(SYSTEM76_GALAGO),
-		MODEL(SYSTEM76_KUDU),
-		MODEL(CLEVO_W740SU),
-		MODEL(APPLE_TOUCHPAD),
-		MODEL(WACOM_TOUCHPAD),
-		MODEL(ALPS_TOUCHPAD),
-		MODEL(SYNAPTICS_SERIAL_TOUCHPAD),
-		MODEL(JUMPING_SEMI_MT),
-		MODEL(ELANTECH_TOUCHPAD),
-		MODEL(APPLE_INTERNAL_KEYBOARD),
-		MODEL(CYBORG_RAT),
-		MODEL(CYAPA),
-		MODEL(HP_STREAM11_TOUCHPAD),
-		MODEL(LENOVO_T450_TOUCHPAD),
-		MODEL(TOUCHPAD_VISIBLE_MARKER),
-		MODEL(TRACKBALL),
-		MODEL(APPLE_MAGICMOUSE),
-		MODEL(HP8510_TOUCHPAD),
-		MODEL(HP6910_TOUCHPAD),
-		MODEL(HP_ZBOOK_STUDIO_G3),
-		MODEL(HP_PAVILION_DM4_TOUCHPAD),
-		MODEL(APPLE_TOUCHPAD_ONEBUTTON),
-		MODEL(LOGITECH_MARBLE_MOUSE),
-#undef MODEL
-		{ "ID_INPUT_TRACKBALL", EVDEV_MODEL_TRACKBALL },
-		{ NULL, EVDEV_MODEL_DEFAULT },
-	};
-	const struct model_map *m = model_map;
-	uint32_t model_flags = 0;
-
-	while (m->property) {
-		if (parse_udev_flag(device,
-				    device->udev_device,
-				    m->property)) {
-			evdev_log_debug(device, "tagged as %s\n", m->property);
-			model_flags |= m->model;
-		}
-		m++;
-	}
-
-	return model_flags;
->>>>>>> 2d243cc8
 }
 
 static inline bool
@@ -2578,17 +2447,6 @@
 
 	if ((udev_tags & EVDEV_UDEV_TAG_INPUT) == 0 ||
 	    (udev_tags & ~EVDEV_UDEV_TAG_INPUT) == 0) {
-<<<<<<< HEAD
-		log_info(libinput,
-			 "input device '%s', %s not tagged as input device\n",
-			 device->devname, device->devnode);
-		return NULL;
-	}
-
-	log_info(libinput,
-		 "input device '%s', %s is tagged by udev as:%s%s%s%s%s%s%s%s%s%s\n",
-		 device->devname, device->devnode,
-=======
 		evdev_log_info(device,
 			       "not tagged as supported input device\n");
 		return NULL;
@@ -2596,7 +2454,6 @@
 
 	evdev_log_info(device,
 		 "is tagged by udev as:%s%s%s%s%s%s%s%s%s%s%s\n",
->>>>>>> 2d243cc8
 		 udev_tags & EVDEV_UDEV_TAG_KEYBOARD ? " Keyboard" : "",
 		 udev_tags & EVDEV_UDEV_TAG_MOUSE ? " Mouse" : "",
 		 udev_tags & EVDEV_UDEV_TAG_TOUCHPAD ? " Touchpad" : "",
@@ -2610,39 +2467,21 @@
 		 udev_tags & EVDEV_UDEV_TAG_SWITCH ? " Switch" : "");
 
 	if (udev_tags & EVDEV_UDEV_TAG_ACCELEROMETER) {
-<<<<<<< HEAD
-		log_info(libinput,
-			 "input device '%s', %s is an accelerometer, ignoring\n",
-			 device->devname, device->devnode);
-=======
 		evdev_log_info(device,
 			 "device is an accelerometer, ignoring\n");
->>>>>>> 2d243cc8
 		return NULL;
 	}
 
 	/* libwacom *adds* TABLET, TOUCHPAD but leaves JOYSTICK in place, so
 	   make sure we only ignore real joystick devices */
 	if (udev_tags == (EVDEV_UDEV_TAG_INPUT|EVDEV_UDEV_TAG_JOYSTICK)) {
-<<<<<<< HEAD
-		log_info(libinput,
-			 "input device '%s', %s is a joystick, ignoring\n",
-			 device->devname, device->devnode);
-=======
 		evdev_log_info(device,
 			       "device is a joystick, ignoring\n");
->>>>>>> 2d243cc8
 		return NULL;
 	}
 
 	if (evdev_reject_device(device)) {
-<<<<<<< HEAD
-		log_info(libinput,
-			 "input device '%s', %s was rejected.\n",
-			 device->devname, device->devnode);
-=======
 		evdev_log_info(device, "was rejected\n");
->>>>>>> 2d243cc8
 		return NULL;
 	}
 
@@ -2667,38 +2506,19 @@
 	if (udev_tags & EVDEV_UDEV_TAG_TABLET_PAD) {
 		dispatch = evdev_tablet_pad_create(device);
 		device->seat_caps |= EVDEV_DEVICE_TABLET_PAD;
-<<<<<<< HEAD
-		log_info(libinput,
-			 "input device '%s', %s is a tablet pad\n",
-			 device->devname, device->devnode);
-=======
 		evdev_log_info(device, "device is a tablet pad\n");
->>>>>>> 2d243cc8
 		return dispatch;
 
 	} else if ((udev_tags & tablet_tags) == EVDEV_UDEV_TAG_TABLET) {
 		dispatch = evdev_tablet_create(device);
 		device->seat_caps |= EVDEV_DEVICE_TABLET;
-<<<<<<< HEAD
-		log_info(libinput,
-			 "input device '%s', %s is a tablet\n",
-			 device->devname, device->devnode);
-=======
 		evdev_log_info(device, "device is a tablet\n");
->>>>>>> 2d243cc8
 		return dispatch;
 	}
 
 	if (udev_tags & EVDEV_UDEV_TAG_TOUCHPAD) {
 		dispatch = evdev_mt_touchpad_create(device);
-<<<<<<< HEAD
-		log_info(libinput,
-			 "input device '%s', %s is a touchpad\n",
-			 device->devname, device->devnode);
-
-=======
 		evdev_log_info(device, "device is a atouchpad\n");
->>>>>>> 2d243cc8
 		return dispatch;
 	}
 
@@ -2710,13 +2530,7 @@
 
 		device->seat_caps |= EVDEV_DEVICE_POINTER;
 
-<<<<<<< HEAD
-		log_info(libinput,
-			 "input device '%s', %s is a pointer caps\n",
-			 device->devname, device->devnode);
-=======
 		evdev_log_info(device, "device is a pointer\n");
->>>>>>> 2d243cc8
 
 		/* want left-handed config option */
 		device->left_handed.want_enabled = true;
@@ -2730,13 +2544,7 @@
 
 	if (udev_tags & EVDEV_UDEV_TAG_KEYBOARD) {
 		device->seat_caps |= EVDEV_DEVICE_KEYBOARD;
-<<<<<<< HEAD
-		log_info(libinput,
-			 "input device '%s', %s is a keyboard\n",
-			 device->devname, device->devnode);
-=======
 		evdev_log_info(device, "device is a keyboard\n");
->>>>>>> 2d243cc8
 
 		/* want natural-scroll config option */
 		if (libevdev_has_event_code(evdev, EV_REL, REL_WHEEL) ||
@@ -2750,11 +2558,6 @@
 
 	if (udev_tags & EVDEV_UDEV_TAG_TOUCHSCREEN) {
 		device->seat_caps |= EVDEV_DEVICE_TOUCH;
-<<<<<<< HEAD
-		log_info(libinput,
-			 "input device '%s', %s is a touch device\n",
-			 device->devname, device->devnode);
-=======
 		evdev_log_info(device, "device is a touch device\n");
 	}
 
@@ -2765,7 +2568,6 @@
 		evdev_tag_lid_switch(device, device->udev_device);
 		evdev_log_info(device, "device is a switch device\n");
 		return dispatch;
->>>>>>> 2d243cc8
 	}
 
 	if (device->seat_caps & EVDEV_DEVICE_POINTER &&
@@ -2911,18 +2713,13 @@
 }
 
 struct evdev_device *
-evdev_device_create(struct libinput_seat *seat, const char *devnode)
+evdev_device_create(struct libinput_seat *seat, const char *devnode, const char *sysname)
 {
 	struct libinput *libinput = seat->libinput;
 	struct evdev_device *device = NULL;
 	int rc;
 	int fd;
 	int unhandled_device = 0;
-<<<<<<< HEAD
-=======
-	const char *devnode = udev_device_get_devnode(udev_device);
-	const char *sysname = udev_device_get_sysname(udev_device);
->>>>>>> 2d243cc8
 
 	/* Use non-blocking mode so that we can loop on read on
 	 * evdev_device_data() until all events on the fd are
@@ -2960,11 +2757,7 @@
 	device->fd = fd;
 	device->devnode = devnode;
 	device->devname = libevdev_get_name(device->evdev);
-	device->sysname = strrchr(devnode, '/');
-	if (device->sysname)
-		++device->sysname;
-	else
-		device->sysname = "";
+	device->sysname = sysname;
 	device->scroll.threshold = 5.0; /* Default may be overridden */
 	device->scroll.direction_lock_threshold = 5.0; /* Default may be overridden */
 	device->scroll.direction = 0;
@@ -3123,12 +2916,7 @@
 	const char *prop;
 	float calibration[6];
 
-<<<<<<< HEAD
-	calibration_values = NULL;
-=======
-	prop = udev_device_get_property_value(device->udev_device,
-					      "LIBINPUT_CALIBRATION_MATRIX");
->>>>>>> 2d243cc8
+	prop = NULL;
 
 	if (prop == NULL)
 		return;
