--- conflicted
+++ resolved
@@ -2389,17 +2389,10 @@
 
 #if HAVE_UDEV
 	prop = udev_device_get_property_value(device->udev_device, name);
-<<<<<<< HEAD
 #else
 	prop = NULL;
 #endif
-	if (prop == NULL)
-		return 0;
-
-	if (safe_atoi(prop, &fuzz) == false || fuzz < 0) {
-=======
 	if (prop && (safe_atoi(prop, &fuzz) == false || fuzz < 0)) {
->>>>>>> cc35d33f
 		evdev_log_bug_libinput(device,
 				       "invalid LIBINPUT_FUZZ property value: %s\n",
 				       prop);
