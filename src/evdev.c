/*
 * Copyright © 2010 Intel Corporation
 * Copyright © 2013 Jonas Ådahl
 * Copyright © 2013-2015 Red Hat, Inc.
 *
 * Permission is hereby granted, free of charge, to any person obtaining a
 * copy of this software and associated documentation files (the "Software"),
 * to deal in the Software without restriction, including without limitation
 * the rights to use, copy, modify, merge, publish, distribute, sublicense,
 * and/or sell copies of the Software, and to permit persons to whom the
 * Software is furnished to do so, subject to the following conditions:
 *
 * The above copyright notice and this permission notice (including the next
 * paragraph) shall be included in all copies or substantial portions of the
 * Software.
 *
 * THE SOFTWARE IS PROVIDED "AS IS", WITHOUT WARRANTY OF ANY KIND, EXPRESS OR
 * IMPLIED, INCLUDING BUT NOT LIMITED TO THE WARRANTIES OF MERCHANTABILITY,
 * FITNESS FOR A PARTICULAR PURPOSE AND NONINFRINGEMENT.  IN NO EVENT SHALL
 * THE AUTHORS OR COPYRIGHT HOLDERS BE LIABLE FOR ANY CLAIM, DAMAGES OR OTHER
 * LIABILITY, WHETHER IN AN ACTION OF CONTRACT, TORT OR OTHERWISE, ARISING
 * FROM, OUT OF OR IN CONNECTION WITH THE SOFTWARE OR THE USE OR OTHER
 * DEALINGS IN THE SOFTWARE.
 */

#include "config.h"

#include <errno.h>
#include <stdbool.h>
#include <stdlib.h>
#include <string.h>
#include <sys/stat.h>
#include "linux/input.h"
#include <unistd.h>
#include <fcntl.h>
#include <mtdev-plumbing.h>
#include <assert.h>
#include <time.h>
#include <math.h>

#include "libinput.h"
#include "evdev.h"
#include "filter.h"
#include "libinput-private.h"

#if HAVE_LIBWACOM
#include <libwacom/libwacom.h>
#endif

#define INPUT_MAJOR 13

#define DEFAULT_WHEEL_CLICK_ANGLE 15
#define DEFAULT_BUTTON_SCROLL_TIMEOUT ms2us(200)

enum evdev_key_type {
	EVDEV_KEY_TYPE_NONE,
	EVDEV_KEY_TYPE_KEY,
	EVDEV_KEY_TYPE_BUTTON,
};

enum evdev_device_udev_tags {
        EVDEV_UDEV_TAG_INPUT = (1 << 0),
        EVDEV_UDEV_TAG_KEYBOARD = (1 << 1),
        EVDEV_UDEV_TAG_MOUSE = (1 << 2),
        EVDEV_UDEV_TAG_TOUCHPAD = (1 << 3),
        EVDEV_UDEV_TAG_TOUCHSCREEN = (1 << 4),
        EVDEV_UDEV_TAG_TABLET = (1 << 5),
        EVDEV_UDEV_TAG_JOYSTICK = (1 << 6),
        EVDEV_UDEV_TAG_ACCELEROMETER = (1 << 7),
        EVDEV_UDEV_TAG_TABLET_PAD = (1 << 8),
        EVDEV_UDEV_TAG_POINTINGSTICK = (1 << 9),
        EVDEV_UDEV_TAG_TRACKBALL = (1 << 10),
        EVDEV_UDEV_TAG_SWITCH = (1 << 11),
};

struct evdev_udev_tag_match {
	const char *name;
	enum evdev_device_udev_tags tag;
};

<<<<<<< HEAD
=======
static const struct evdev_udev_tag_match evdev_udev_tag_matches[] = {
	{"ID_INPUT",			EVDEV_UDEV_TAG_INPUT},
	{"ID_INPUT_KEYBOARD",		EVDEV_UDEV_TAG_KEYBOARD},
	{"ID_INPUT_KEY",		EVDEV_UDEV_TAG_KEYBOARD},
	{"ID_INPUT_MOUSE",		EVDEV_UDEV_TAG_MOUSE},
	{"ID_INPUT_TOUCHPAD",		EVDEV_UDEV_TAG_TOUCHPAD},
	{"ID_INPUT_TOUCHSCREEN",	EVDEV_UDEV_TAG_TOUCHSCREEN},
	{"ID_INPUT_TABLET",		EVDEV_UDEV_TAG_TABLET},
	{"ID_INPUT_TABLET_PAD",		EVDEV_UDEV_TAG_TABLET_PAD},
	{"ID_INPUT_JOYSTICK",		EVDEV_UDEV_TAG_JOYSTICK},
	{"ID_INPUT_ACCELEROMETER",	EVDEV_UDEV_TAG_ACCELEROMETER},
	{"ID_INPUT_POINTINGSTICK",	EVDEV_UDEV_TAG_POINTINGSTICK},
	{"ID_INPUT_TRACKBALL",		EVDEV_UDEV_TAG_TRACKBALL},
	{"ID_INPUT_SWITCH",		EVDEV_UDEV_TAG_SWITCH},
};

static inline bool
parse_udev_flag(struct evdev_device *device,
		struct udev_device *udev_device,
		const char *property)
{
	const char *val;

	val = udev_device_get_property_value(udev_device, property);
	if (!val)
		return false;

	if (streq(val, "1"))
		return true;
	if (!streq(val, "0"))
		evdev_log_error(device,
				"property %s has invalid value '%s'\n",
				property,
				val);
	return false;
}

>>>>>>> 401728a1
static void
hw_set_key_down(struct fallback_dispatch *dispatch, int code, int pressed)
{
	long_set_bit_state(dispatch->hw_key_mask, code, pressed);
}

static bool
hw_is_key_down(struct fallback_dispatch *dispatch, int code)
{
	return long_bit_is_set(dispatch->hw_key_mask, code);
}

static int
get_key_down_count(struct evdev_device *device, int code)
{
	return device->key_count[code];
}

static int
update_key_down_count(struct evdev_device *device, int code, int pressed)
{
	int key_count;
	assert(code >= 0 && code < KEY_CNT);

	if (pressed) {
		key_count = ++device->key_count[code];
	} else {
		assert(device->key_count[code] > 0);
		key_count = --device->key_count[code];
	}

	if (key_count > 32) {
		evdev_log_bug_libinput(device,
				       "key count for %s reached abnormal values\n",
				       libevdev_event_code_get_name(EV_KEY, code));
	}

	return key_count;
}

static void
fallback_keyboard_notify_key(struct fallback_dispatch *dispatch,
			     struct evdev_device *device,
			     uint64_t time,
			     int key,
			     enum libinput_key_state state)
{
	int down_count;

	down_count = update_key_down_count(device, key, state);

	if ((state == LIBINPUT_KEY_STATE_PRESSED && down_count == 1) ||
	    (state == LIBINPUT_KEY_STATE_RELEASED && down_count == 0))
		keyboard_notify_key(&device->base, time, key, state);
}

void
evdev_pointer_notify_physical_button(struct evdev_device *device,
				     uint64_t time,
				     int button,
				     enum libinput_button_state state)
{
	if (evdev_middlebutton_filter_button(device,
					     time,
					     button,
					     state))
			return;

	evdev_pointer_notify_button(device,
				    time,
				    (unsigned int)button,
				    state);
}

static void
evdev_pointer_post_button(struct evdev_device *device,
			  uint64_t time,
			  unsigned int button,
			  enum libinput_button_state state)
{
	int down_count;

	down_count = update_key_down_count(device, button, state);

	if ((state == LIBINPUT_BUTTON_STATE_PRESSED && down_count == 1) ||
	    (state == LIBINPUT_BUTTON_STATE_RELEASED && down_count == 0)) {
		pointer_notify_button(&device->base, time, button, state);

		if (state == LIBINPUT_BUTTON_STATE_RELEASED) {
			if (device->left_handed.change_to_enabled)
				device->left_handed.change_to_enabled(device);

			if (device->scroll.change_scroll_method)
				device->scroll.change_scroll_method(device);
		}
	}

}

static void
evdev_button_scroll_timeout(uint64_t time, void *data)
{
	struct evdev_device *device = data;

	device->scroll.button_scroll_state = BUTTONSCROLL_READY;
}

static void
evdev_button_scroll_button(struct evdev_device *device,
			   uint64_t time, int is_press)
{
	if (is_press) {
		enum timer_flags flags = TIMER_FLAG_NONE;

		device->scroll.button_scroll_state = BUTTONSCROLL_BUTTON_DOWN;

		/* Special case: if middle button emulation is enabled and
		 * our scroll button is the left or right button, we only
		 * get here *after* the middle button timeout has expired
		 * for that button press. The time passed is the button-down
		 * time though (which is in the past), so we have to allow
		 * for a negative timer to be set.
		 */
		if (device->middlebutton.enabled &&
		    (device->scroll.button == BTN_LEFT ||
		     device->scroll.button == BTN_RIGHT)) {
			flags = TIMER_FLAG_ALLOW_NEGATIVE;
		}

		libinput_timer_set_flags(&device->scroll.timer,
					 time + DEFAULT_BUTTON_SCROLL_TIMEOUT,
					 flags);
		device->scroll.button_down_time = time;
		evdev_log_debug(device, "btnscroll: down\n");
	} else {
		libinput_timer_cancel(&device->scroll.timer);
		switch(device->scroll.button_scroll_state) {
		case BUTTONSCROLL_IDLE:
			evdev_log_bug_libinput(device,
				       "invalid state IDLE for button up\n");
			break;
		case BUTTONSCROLL_BUTTON_DOWN:
		case BUTTONSCROLL_READY:
			evdev_log_debug(device, "btnscroll: cancel\n");

			/* If the button is released quickly enough or
			 * without scroll events, emit the
			 * button press/release events. */
			evdev_pointer_post_button(device,
					device->scroll.button_down_time,
					device->scroll.button,
					LIBINPUT_BUTTON_STATE_PRESSED);
			evdev_pointer_post_button(device, time,
					device->scroll.button,
					LIBINPUT_BUTTON_STATE_RELEASED);
			break;
		case BUTTONSCROLL_SCROLLING:
			evdev_log_debug(device, "btnscroll: up\n");
			evdev_stop_scroll(device, time,
					  LIBINPUT_POINTER_AXIS_SOURCE_CONTINUOUS);
			break;
		}

		device->scroll.button_scroll_state = BUTTONSCROLL_IDLE;
	}
}

void
evdev_pointer_notify_button(struct evdev_device *device,
			    uint64_t time,
			    unsigned int button,
			    enum libinput_button_state state)
{
	if (device->scroll.method == LIBINPUT_CONFIG_SCROLL_ON_BUTTON_DOWN &&
	    button == device->scroll.button) {
		evdev_button_scroll_button(device, time, state);
		return;
	}

	evdev_pointer_post_button(device, time, button, state);
}

void
evdev_device_led_update(struct evdev_device *device, enum libinput_led leds)
{
	static const struct {
		enum libinput_led libinput;
		int evdev;
	} map[] = {
		{ LIBINPUT_LED_NUM_LOCK, LED_NUML },
		{ LIBINPUT_LED_CAPS_LOCK, LED_CAPSL },
		{ LIBINPUT_LED_SCROLL_LOCK, LED_SCROLLL },
	};
	struct input_event ev[ARRAY_LENGTH(map) + 1];
	unsigned int i;

	if (!(device->seat_caps & EVDEV_DEVICE_KEYBOARD))
		return;

	memset(ev, 0, sizeof(ev));
	for (i = 0; i < ARRAY_LENGTH(map); i++) {
		ev[i].type = EV_LED;
		ev[i].code = map[i].evdev;
		ev[i].value = !!(leds & map[i].libinput);
	}
	ev[i].type = EV_SYN;
	ev[i].code = SYN_REPORT;

	i = write(device->fd, ev, sizeof ev);
	(void)i; /* no, we really don't care about the return value */
}

void
evdev_transform_absolute(struct evdev_device *device,
			 struct device_coords *point)
{
	if (!device->abs.apply_calibration)
		return;

	matrix_mult_vec(&device->abs.calibration, &point->x, &point->y);
}

void
evdev_transform_relative(struct evdev_device *device,
			 struct device_coords *point)
{
	struct matrix rel_matrix;

	if (!device->abs.apply_calibration)
		return;

	matrix_to_relative(&rel_matrix, &device->abs.calibration);
	matrix_mult_vec(&rel_matrix, &point->x, &point->y);
}

static inline double
scale_axis(const struct input_absinfo *absinfo, double val, double to_range)
{
	return (val - absinfo->minimum) * to_range /
		(absinfo->maximum - absinfo->minimum + 1);
}

double
evdev_device_transform_x(struct evdev_device *device,
			 double x,
			 uint32_t width)
{
	return scale_axis(device->abs.absinfo_x, x, width);
}

double
evdev_device_transform_y(struct evdev_device *device,
			 double y,
			 uint32_t height)
{
	return scale_axis(device->abs.absinfo_y, y, height);
}

static inline void
normalize_delta(struct evdev_device *device,
		const struct device_coords *delta,
		struct normalized_coords *normalized)
{
	normalized->x = delta->x * DEFAULT_MOUSE_DPI / (double)device->dpi;
	normalized->y = delta->y * DEFAULT_MOUSE_DPI / (double)device->dpi;
}

static inline bool
evdev_post_trackpoint_scroll(struct evdev_device *device,
			     struct normalized_coords unaccel,
			     uint64_t time)
{
	if (device->scroll.method != LIBINPUT_CONFIG_SCROLL_ON_BUTTON_DOWN)
		return false;

	switch(device->scroll.button_scroll_state) {
	case BUTTONSCROLL_IDLE:
		return false;
	case BUTTONSCROLL_BUTTON_DOWN:
		/* if the button is down but scroll is not active, we're within the
		   timeout where swallow motion events but don't post scroll buttons */
		evdev_log_debug(device, "btnscroll: discarding\n");
		return true;
	case BUTTONSCROLL_READY:
		device->scroll.button_scroll_state = BUTTONSCROLL_SCROLLING;
		/* fallthrough */
	case BUTTONSCROLL_SCROLLING:
		evdev_post_scroll(device, time,
				  LIBINPUT_POINTER_AXIS_SOURCE_CONTINUOUS,
				  &unaccel);
		return true;
	}

	assert(!"invalid scroll button state");
}

static inline bool
fallback_filter_defuzz_touch(struct fallback_dispatch *dispatch,
			     struct evdev_device *device,
			     struct mt_slot *slot)
{
	struct device_coords point;

	if (!dispatch->mt.want_hysteresis)
		return false;

	point.x = evdev_hysteresis(slot->point.x,
				   slot->hysteresis_center.x,
				   dispatch->mt.hysteresis_margin.x);
	point.y = evdev_hysteresis(slot->point.y,
				   slot->hysteresis_center.y,
				   dispatch->mt.hysteresis_margin.y);

	slot->hysteresis_center = slot->point;
	if (point.x == slot->point.x && point.y == slot->point.y)
		return true;

	slot->point = point;

	return false;
}

static inline void
fallback_rotate_relative(struct fallback_dispatch *dispatch,
			 struct evdev_device *device)
{
	struct device_coords rel = dispatch->rel;

	if (!device->base.config.rotation)
		return;

	/* loss of precision for non-90 degrees, but we only support 90 deg
	 * right now anyway */
	matrix_mult_vec(&dispatch->rotation.matrix, &rel.x, &rel.y);

	dispatch->rel = rel;
}

static void
fallback_flush_relative_motion(struct fallback_dispatch *dispatch,
			       struct evdev_device *device,
			       uint64_t time)
{
	struct libinput_device *base = &device->base;
	struct normalized_coords accel, unaccel;
	struct device_float_coords raw;

	if (!(device->seat_caps & EVDEV_DEVICE_POINTER))
		return;

	fallback_rotate_relative(dispatch, device);

	normalize_delta(device, &dispatch->rel, &unaccel);
	raw.x = dispatch->rel.x;
	raw.y = dispatch->rel.y;
	dispatch->rel.x = 0;
	dispatch->rel.y = 0;

	/* Use unaccelerated deltas for pointing stick scroll */
	if (evdev_post_trackpoint_scroll(device, unaccel, time))
		return;

	if (device->pointer.filter) {
		/* Apply pointer acceleration. */
		accel = filter_dispatch(device->pointer.filter,
					&raw,
					device,
					time);
	} else {
		evdev_log_bug_libinput(device,
				       "accel filter missing\n");
		accel = unaccel;
	}

	if (normalized_is_zero(accel) && normalized_is_zero(unaccel))
		return;

	pointer_notify_motion(base, time, &accel, &raw);
}

static void
fallback_flush_absolute_motion(struct fallback_dispatch *dispatch,
			       struct evdev_device *device,
			       uint64_t time)
{
	struct libinput_device *base = &device->base;
	struct device_coords point;

	if (!(device->seat_caps & EVDEV_DEVICE_POINTER))
		return;

	point = dispatch->abs.point;
	evdev_transform_absolute(device, &point);

	pointer_notify_motion_absolute(base, time, &point);
}

static bool
fallback_flush_mt_down(struct fallback_dispatch *dispatch,
		       struct evdev_device *device,
		       int slot_idx,
		       uint64_t time)
{
	struct libinput_device *base = &device->base;
	struct libinput_seat *seat = base->seat;
	struct device_coords point;
	struct mt_slot *slot;
	int seat_slot;

	if (!(device->seat_caps & EVDEV_DEVICE_TOUCH))
		return false;

	slot = &dispatch->mt.slots[slot_idx];
	if (slot->seat_slot != -1) {
		evdev_log_bug_kernel(device,
				     "driver sent multiple touch down for the same slot");
		return false;
	}

	seat_slot = ffs(~seat->slot_map) - 1;
	slot->seat_slot = seat_slot;

	if (seat_slot == -1)
		return false;

	seat->slot_map |= 1 << seat_slot;
	point = slot->point;
	slot->hysteresis_center = point;
	evdev_transform_absolute(device, &point);

	touch_notify_touch_down(base, time, slot_idx, seat_slot,
				&point);

	return true;
}

static bool
fallback_flush_mt_motion(struct fallback_dispatch *dispatch,
			 struct evdev_device *device,
			 int slot_idx,
			 uint64_t time)
{
	struct libinput_device *base = &device->base;
	struct device_coords point;
	struct mt_slot *slot;
	int seat_slot;

	if (!(device->seat_caps & EVDEV_DEVICE_TOUCH))
		return false;

	slot = &dispatch->mt.slots[slot_idx];
	seat_slot = slot->seat_slot;
	point = slot->point;

	if (seat_slot == -1)
		return false;

	if (fallback_filter_defuzz_touch(dispatch, device, slot))
		return false;

	evdev_transform_absolute(device, &point);
	touch_notify_touch_motion(base, time, slot_idx, seat_slot,
				  &point);

	return true;
}

static bool
fallback_flush_mt_up(struct fallback_dispatch *dispatch,
		     struct evdev_device *device,
		     int slot_idx,
		     uint64_t time)
{
	struct libinput_device *base = &device->base;
	struct libinput_seat *seat = base->seat;
	struct mt_slot *slot;
	int seat_slot;

	if (!(device->seat_caps & EVDEV_DEVICE_TOUCH))
		return false;

	slot = &dispatch->mt.slots[slot_idx];
	seat_slot = slot->seat_slot;
	slot->seat_slot = -1;

	if (seat_slot == -1)
		return false;

	seat->slot_map &= ~(1 << seat_slot);

	touch_notify_touch_up(base, time, slot_idx, seat_slot);

	return true;
}

static bool
fallback_flush_st_down(struct fallback_dispatch *dispatch,
		       struct evdev_device *device,
		       uint64_t time)
{
	struct libinput_device *base = &device->base;
	struct libinput_seat *seat = base->seat;
	struct device_coords point;
	int seat_slot;

	if (!(device->seat_caps & EVDEV_DEVICE_TOUCH))
		return false;

	if (dispatch->abs.seat_slot != -1) {
		evdev_log_bug_kernel(device,
				     "driver sent multiple touch down for the same slot");
		return false;
	}

	seat_slot = ffs(~seat->slot_map) - 1;
	dispatch->abs.seat_slot = seat_slot;

	if (seat_slot == -1)
		return false;

	seat->slot_map |= 1 << seat_slot;

	point = dispatch->abs.point;
	evdev_transform_absolute(device, &point);

	touch_notify_touch_down(base, time, -1, seat_slot, &point);

	return true;
}

static bool
fallback_flush_st_motion(struct fallback_dispatch *dispatch,
			 struct evdev_device *device,
			 uint64_t time)
{
	struct libinput_device *base = &device->base;
	struct device_coords point;
	int seat_slot;

	point = dispatch->abs.point;
	evdev_transform_absolute(device, &point);

	seat_slot = dispatch->abs.seat_slot;

	if (seat_slot == -1)
		return false;

	touch_notify_touch_motion(base, time, -1, seat_slot, &point);

	return true;
}

static bool
fallback_flush_st_up(struct fallback_dispatch *dispatch,
		     struct evdev_device *device,
		     uint64_t time)
{
	struct libinput_device *base = &device->base;
	struct libinput_seat *seat = base->seat;
	int seat_slot;

	if (!(device->seat_caps & EVDEV_DEVICE_TOUCH))
		return false;

	seat_slot = dispatch->abs.seat_slot;
	dispatch->abs.seat_slot = -1;

	if (seat_slot == -1)
		return false;

	seat->slot_map &= ~(1 << seat_slot);

	touch_notify_touch_up(base, time, -1, seat_slot);

	return true;
}

static enum evdev_event_type
fallback_flush_pending_event(struct fallback_dispatch *dispatch,
			     struct evdev_device *device,
			     uint64_t time)
{
	enum evdev_event_type sent_event;
	int slot_idx;

	sent_event = dispatch->pending_event;

	switch (dispatch->pending_event) {
	case EVDEV_NONE:
		break;
	case EVDEV_RELATIVE_MOTION:
		fallback_flush_relative_motion(dispatch, device, time);
		break;
	case EVDEV_ABSOLUTE_MT_DOWN:
		slot_idx = dispatch->mt.slot;
		if (!fallback_flush_mt_down(dispatch,
					    device,
					    slot_idx,
					    time))
			sent_event = EVDEV_NONE;
		break;
	case EVDEV_ABSOLUTE_MT_MOTION:
		slot_idx = dispatch->mt.slot;
		if (!fallback_flush_mt_motion(dispatch,
					      device,
					      slot_idx,
					      time))
			sent_event = EVDEV_NONE;
		break;
	case EVDEV_ABSOLUTE_MT_UP:
		slot_idx = dispatch->mt.slot;
		if (!fallback_flush_mt_up(dispatch,
					  device,
					  slot_idx,
					  time))
			sent_event = EVDEV_NONE;
		break;
	case EVDEV_ABSOLUTE_TOUCH_DOWN:
		if (!fallback_flush_st_down(dispatch, device, time))
			sent_event = EVDEV_NONE;
		break;
	case EVDEV_ABSOLUTE_MOTION:
		if (device->seat_caps & EVDEV_DEVICE_TOUCH) {
			if (fallback_flush_st_motion(dispatch,
						     device,
						     time))
				sent_event = EVDEV_ABSOLUTE_MT_MOTION;
			else
				sent_event = EVDEV_NONE;
		} else if (device->seat_caps & EVDEV_DEVICE_POINTER) {
			fallback_flush_absolute_motion(dispatch,
						       device,
						       time);
		}
		break;
	case EVDEV_ABSOLUTE_TOUCH_UP:
		if (!fallback_flush_st_up(dispatch, device, time))
			sent_event = EVDEV_NONE;
		break;
	default:
		assert(0 && "Unknown pending event type");
		break;
	}

	dispatch->pending_event = EVDEV_NONE;

	return sent_event;
}

static enum evdev_key_type
get_key_type(uint16_t code)
{
	switch (code) {
	case BTN_TOOL_PEN:
	case BTN_TOOL_RUBBER:
	case BTN_TOOL_BRUSH:
	case BTN_TOOL_PENCIL:
	case BTN_TOOL_AIRBRUSH:
	case BTN_TOOL_MOUSE:
	case BTN_TOOL_LENS:
	case BTN_TOOL_QUINTTAP:
	case BTN_TOOL_DOUBLETAP:
	case BTN_TOOL_TRIPLETAP:
	case BTN_TOOL_QUADTAP:
	case BTN_TOOL_FINGER:
	case BTN_TOUCH:
		return EVDEV_KEY_TYPE_NONE;
	}

	if (code >= KEY_ESC && code <= KEY_MICMUTE)
		return EVDEV_KEY_TYPE_KEY;
	if (code >= BTN_MISC && code <= BTN_GEAR_UP)
		return EVDEV_KEY_TYPE_BUTTON;
	if (code >= KEY_OK && code <= KEY_LIGHTS_TOGGLE)
		return EVDEV_KEY_TYPE_KEY;
	if (code >= BTN_DPAD_UP && code <= BTN_DPAD_RIGHT)
		return EVDEV_KEY_TYPE_BUTTON;
	if (code >= KEY_ALS_TOGGLE && code <= KEY_KBDINPUTASSIST_CANCEL)
		return EVDEV_KEY_TYPE_KEY;
	if (code >= BTN_TRIGGER_HAPPY && code <= BTN_TRIGGER_HAPPY40)
		return EVDEV_KEY_TYPE_BUTTON;
	return EVDEV_KEY_TYPE_NONE;
}

static void
fallback_process_touch_button(struct fallback_dispatch *dispatch,
			      struct evdev_device *device,
			      uint64_t time, int value)
{
	if (dispatch->pending_event != EVDEV_NONE &&
	    dispatch->pending_event != EVDEV_ABSOLUTE_MOTION)
		fallback_flush_pending_event(dispatch, device, time);

	dispatch->pending_event = (value ?
				 EVDEV_ABSOLUTE_TOUCH_DOWN :
				 EVDEV_ABSOLUTE_TOUCH_UP);
}

static inline void
fallback_process_key(struct fallback_dispatch *dispatch,
		     struct evdev_device *device,
		     struct input_event *e, uint64_t time)
{
	enum evdev_key_type type;

	/* ignore kernel key repeat */
	if (e->value == 2)
		return;

	if (e->code == BTN_TOUCH) {
		if (!device->is_mt)
			fallback_process_touch_button(dispatch,
						      device,
						      time,
						      e->value);
		return;
	}

	fallback_flush_pending_event(dispatch, device, time);

	type = get_key_type(e->code);

	/* Ignore key release events from the kernel for keys that libinput
	 * never got a pressed event for. */
	if (e->value == 0) {
		switch (type) {
		case EVDEV_KEY_TYPE_NONE:
			break;
		case EVDEV_KEY_TYPE_KEY:
		case EVDEV_KEY_TYPE_BUTTON:
			if (!hw_is_key_down(dispatch, e->code))
				return;
		}
	}

	hw_set_key_down(dispatch, e->code, e->value);

	switch (type) {
	case EVDEV_KEY_TYPE_NONE:
		break;
	case EVDEV_KEY_TYPE_KEY:
		fallback_keyboard_notify_key(
			dispatch,
			device,
			time,
			e->code,
			e->value ? LIBINPUT_KEY_STATE_PRESSED :
				   LIBINPUT_KEY_STATE_RELEASED);
		break;
	case EVDEV_KEY_TYPE_BUTTON:
		evdev_pointer_notify_physical_button(
			device,
			time,
			evdev_to_left_handed(device, e->code),
			e->value ? LIBINPUT_BUTTON_STATE_PRESSED :
				   LIBINPUT_BUTTON_STATE_RELEASED);
		break;
	}
}

static void
fallback_process_touch(struct fallback_dispatch *dispatch,
		       struct evdev_device *device,
		       struct input_event *e,
		       uint64_t time)
{
	switch (e->code) {
	case ABS_MT_SLOT:
		if ((size_t)e->value >= dispatch->mt.slots_len) {
			evdev_log_bug_libinput(device,
					 "exceeded slot count (%d of max %zd)\n",
					 e->value,
					 dispatch->mt.slots_len);
			e->value = dispatch->mt.slots_len - 1;
		}
		fallback_flush_pending_event(dispatch, device, time);
		dispatch->mt.slot = e->value;
		break;
	case ABS_MT_TRACKING_ID:
		if (dispatch->pending_event != EVDEV_NONE &&
		    dispatch->pending_event != EVDEV_ABSOLUTE_MT_MOTION)
			fallback_flush_pending_event(dispatch, device, time);
		if (e->value >= 0)
			dispatch->pending_event = EVDEV_ABSOLUTE_MT_DOWN;
		else
			dispatch->pending_event = EVDEV_ABSOLUTE_MT_UP;
		break;
	case ABS_MT_POSITION_X:
		evdev_device_check_abs_axis_range(device, e->code, e->value);
		dispatch->mt.slots[dispatch->mt.slot].point.x = e->value;
		if (dispatch->pending_event == EVDEV_NONE)
			dispatch->pending_event = EVDEV_ABSOLUTE_MT_MOTION;
		break;
	case ABS_MT_POSITION_Y:
		evdev_device_check_abs_axis_range(device, e->code, e->value);
		dispatch->mt.slots[dispatch->mt.slot].point.y = e->value;
		if (dispatch->pending_event == EVDEV_NONE)
			dispatch->pending_event = EVDEV_ABSOLUTE_MT_MOTION;
		break;
	}
}
static inline void
fallback_process_absolute_motion(struct fallback_dispatch *dispatch,
				 struct evdev_device *device,
				 struct input_event *e)
{
	switch (e->code) {
	case ABS_X:
		evdev_device_check_abs_axis_range(device, e->code, e->value);
		dispatch->abs.point.x = e->value;
		if (dispatch->pending_event == EVDEV_NONE)
			dispatch->pending_event = EVDEV_ABSOLUTE_MOTION;
		break;
	case ABS_Y:
		evdev_device_check_abs_axis_range(device, e->code, e->value);
		dispatch->abs.point.y = e->value;
		if (dispatch->pending_event == EVDEV_NONE)
			dispatch->pending_event = EVDEV_ABSOLUTE_MOTION;
		break;
	}
}

void
evdev_notify_axis(struct evdev_device *device,
		  uint64_t time,
		  uint32_t axes,
		  enum libinput_pointer_axis_source source,
		  const struct normalized_coords *delta_in,
		  const struct discrete_coords *discrete_in)
{
	struct normalized_coords delta = *delta_in;
	struct discrete_coords discrete = *discrete_in;

	if (device->scroll.natural_scrolling_enabled) {
		delta.x *= -1;
		delta.y *= -1;
		discrete.x *= -1;
		discrete.y *= -1;
	}

	pointer_notify_axis(&device->base,
			    time,
			    axes,
			    source,
			    &delta,
			    &discrete);
}

static inline bool
fallback_reject_relative(struct evdev_device *device,
			 const struct input_event *e,
			 uint64_t time)
{
	if ((e->code == REL_X || e->code == REL_Y) &&
	    (device->seat_caps & EVDEV_DEVICE_POINTER) == 0) {
		evdev_log_bug_libinput_ratelimit(device,
						 &device->nonpointer_rel_limit,
						 "REL_X/Y from a non-pointer device\n");
		return true;
	}

	return false;
}

static inline void
fallback_process_relative(struct fallback_dispatch *dispatch,
			  struct evdev_device *device,
			  struct input_event *e, uint64_t time)
{
	struct normalized_coords wheel_degrees = { 0.0, 0.0 };
	struct discrete_coords discrete = { 0.0, 0.0 };
	enum libinput_pointer_axis_source source;

	if (fallback_reject_relative(device, e, time))
		return;

	switch (e->code) {
	case REL_X:
		if (dispatch->pending_event != EVDEV_RELATIVE_MOTION)
			fallback_flush_pending_event(dispatch, device, time);
		dispatch->rel.x += e->value;
		dispatch->pending_event = EVDEV_RELATIVE_MOTION;
		break;
	case REL_Y:
		if (dispatch->pending_event != EVDEV_RELATIVE_MOTION)
			fallback_flush_pending_event(dispatch, device, time);
		dispatch->rel.y += e->value;
		dispatch->pending_event = EVDEV_RELATIVE_MOTION;
		break;
	case REL_WHEEL:
		fallback_flush_pending_event(dispatch, device, time);
		wheel_degrees.y = -1 * e->value *
					device->scroll.wheel_click_angle.x;
		discrete.y = -1 * e->value;

		source = device->scroll.is_tilt.vertical ?
				LIBINPUT_POINTER_AXIS_SOURCE_WHEEL_TILT:
				LIBINPUT_POINTER_AXIS_SOURCE_WHEEL;

		evdev_notify_axis(
			device,
			time,
			AS_MASK(LIBINPUT_POINTER_AXIS_SCROLL_VERTICAL),
			source,
			&wheel_degrees,
			&discrete);
		break;
	case REL_HWHEEL:
		fallback_flush_pending_event(dispatch, device, time);
		wheel_degrees.x = e->value *
					device->scroll.wheel_click_angle.y;
		discrete.x = e->value;

		source = device->scroll.is_tilt.horizontal ?
				LIBINPUT_POINTER_AXIS_SOURCE_WHEEL_TILT:
				LIBINPUT_POINTER_AXIS_SOURCE_WHEEL;

		evdev_notify_axis(
			device,
			time,
			AS_MASK(LIBINPUT_POINTER_AXIS_SCROLL_HORIZONTAL),
			source,
			&wheel_degrees,
			&discrete);
		break;
	}
}

static inline void
fallback_process_absolute(struct fallback_dispatch *dispatch,
			  struct evdev_device *device,
			  struct input_event *e,
			  uint64_t time)
{
	if (device->is_mt) {
		fallback_process_touch(dispatch, device, e, time);
	} else {
		fallback_process_absolute_motion(dispatch, device, e);
	}
}

static inline bool
fallback_any_button_down(struct fallback_dispatch *dispatch,
		      struct evdev_device *device)
{
	unsigned int button;

	for (button = BTN_LEFT; button < BTN_JOYSTICK; button++) {
		if (libevdev_has_event_code(device->evdev, EV_KEY, button) &&
		    hw_is_key_down(dispatch, button))
			return true;
	}
	return false;
}

static void
evdev_tag_external_mouse(struct evdev_device *device)
{
	int bustype;

	bustype = libevdev_get_id_bustype(device->evdev);
	if (bustype == BUS_USB || bustype == BUS_BLUETOOTH)
		device->tags |= EVDEV_TAG_EXTERNAL_MOUSE;
}

static void
evdev_tag_trackpoint(struct evdev_device *device)
{
	if (libevdev_has_property(device->evdev,
				  INPUT_PROP_POINTING_STICK))
		device->tags |= EVDEV_TAG_TRACKPOINT;
}

static inline void
evdev_tag_keyboard_internal(struct evdev_device *device)
{
	device->tags |= EVDEV_TAG_INTERNAL_KEYBOARD;
	device->tags &= ~EVDEV_TAG_EXTERNAL_KEYBOARD;
}

static inline void
evdev_tag_keyboard_external(struct evdev_device *device)
{
	device->tags |= EVDEV_TAG_EXTERNAL_KEYBOARD;
	device->tags &= ~EVDEV_TAG_INTERNAL_KEYBOARD;
}

static void
evdev_tag_keyboard(struct evdev_device *device)
{
	const char *prop;
	int code;

	if (!libevdev_has_event_type(device->evdev, EV_KEY))
		return;

	for (code = KEY_Q; code <= KEY_P; code++) {
		if (!libevdev_has_event_code(device->evdev,
					     EV_KEY,
					     code))
			return;
	}

	/* This should eventually become ID_INPUT_KEYBOARD_INTEGRATION */
	prop = udev_device_get_property_value(udev_device,
					      "LIBINPUT_ATTR_KEYBOARD_INTEGRATION");
	if (prop) {
		if (streq(prop, "internal")) {
			evdev_tag_keyboard_internal(device);
		} else if (streq(prop, "external")) {
			evdev_tag_keyboard_external(device);
		} else {
			evdev_log_info(device,
				       "tagged with unknown value %s\n",
				       prop);
		}
	}

	device->tags |= EVDEV_TAG_KEYBOARD;
}

static void
evdev_tag_lid_switch(struct evdev_device *device,
		     struct udev_device *udev_device)
{
	device->tags |= EVDEV_TAG_LID_SWITCH;
}

static void
fallback_process(struct evdev_dispatch *evdev_dispatch,
		 struct evdev_device *device,
		 struct input_event *event,
		 uint64_t time)
{
	struct fallback_dispatch *dispatch = fallback_dispatch(evdev_dispatch);
	enum evdev_event_type sent;

	if (dispatch->ignore_events)
		return;

	switch (event->type) {
	case EV_REL:
		fallback_process_relative(dispatch, device, event, time);
		break;
	case EV_ABS:
		fallback_process_absolute(dispatch, device, event, time);
		break;
	case EV_KEY:
		fallback_process_key(dispatch, device, event, time);
		break;
	case EV_SYN:
		sent = fallback_flush_pending_event(dispatch, device, time);
		switch (sent) {
		case EVDEV_ABSOLUTE_TOUCH_DOWN:
		case EVDEV_ABSOLUTE_TOUCH_UP:
		case EVDEV_ABSOLUTE_MT_DOWN:
		case EVDEV_ABSOLUTE_MT_MOTION:
		case EVDEV_ABSOLUTE_MT_UP:
			touch_notify_frame(&device->base, time);
			break;
		case EVDEV_ABSOLUTE_MOTION:
		case EVDEV_RELATIVE_MOTION:
		case EVDEV_NONE:
			break;
		}
		break;
	}
}

static void
release_touches(struct fallback_dispatch *dispatch,
		struct evdev_device *device,
		uint64_t time)
{
	unsigned int idx;
	bool need_frame = false;

	need_frame = fallback_flush_st_up(dispatch, device, time);

	for (idx = 0; idx < dispatch->mt.slots_len; idx++) {
		struct mt_slot *slot = &dispatch->mt.slots[idx];

		if (slot->seat_slot == -1)
			continue;

		if (fallback_flush_mt_up(dispatch, device, idx, time))
			need_frame = true;
	}

	if (need_frame)
		touch_notify_frame(&device->base, time);
}

static void
release_pressed_keys(struct fallback_dispatch *dispatch,
		     struct evdev_device *device,
		     uint64_t time)
{
	int code;

	for (code = 0; code < KEY_CNT; code++) {
		int count = get_key_down_count(device, code);

		if (count == 0)
			continue;

		if (count > 1) {
			evdev_log_bug_libinput(device,
					       "key %d is down %d times.\n",
					       code,
					       count);
		}

		switch (get_key_type(code)) {
		case EVDEV_KEY_TYPE_NONE:
			break;
		case EVDEV_KEY_TYPE_KEY:
			fallback_keyboard_notify_key(
				dispatch,
				device,
				time,
				code,
				LIBINPUT_KEY_STATE_RELEASED);
			break;
		case EVDEV_KEY_TYPE_BUTTON:
			evdev_pointer_notify_physical_button(
				device,
				time,
				evdev_to_left_handed(device, code),
				LIBINPUT_BUTTON_STATE_RELEASED);
			break;
		}

		count = get_key_down_count(device, code);
		if (count != 0) {
			evdev_log_bug_libinput(device,
					       "releasing key %d failed.\n",
					       code);
			break;
		}
	}
}

static void
fallback_return_to_neutral_state(struct fallback_dispatch *dispatch,
				 struct evdev_device *device)
{
	struct libinput *libinput = evdev_libinput_context(device);
	uint64_t time;

	if ((time = libinput_now(libinput)) == 0)
		return;

	release_touches(dispatch, device, time);
	release_pressed_keys(dispatch, device, time);
	memset(dispatch->hw_key_mask, 0, sizeof(dispatch->hw_key_mask));
}

static void
fallback_suspend(struct evdev_dispatch *evdev_dispatch,
		 struct evdev_device *device)
{
	struct fallback_dispatch *dispatch = fallback_dispatch(evdev_dispatch);

	fallback_return_to_neutral_state(dispatch, device);
}

static void
fallback_toggle_touch(struct evdev_dispatch *evdev_dispatch,
		      struct evdev_device *device,
		      bool enable)
{
	struct fallback_dispatch *dispatch = fallback_dispatch(evdev_dispatch);
	bool ignore_events = !enable;

	if (ignore_events == dispatch->ignore_events)
		return;

	if (ignore_events)
		fallback_return_to_neutral_state(dispatch, device);

	dispatch->ignore_events = ignore_events;
}

static void
fallback_destroy(struct evdev_dispatch *evdev_dispatch)
{
	struct fallback_dispatch *dispatch = fallback_dispatch(evdev_dispatch);

	free(dispatch->mt.slots);
	free(dispatch);
}

static int
evdev_calibration_has_matrix(struct libinput_device *libinput_device)
{
	struct evdev_device *device = evdev_device(libinput_device);

	return device->abs.absinfo_x && device->abs.absinfo_y;
}

static enum libinput_config_status
evdev_calibration_set_matrix(struct libinput_device *libinput_device,
			     const float matrix[6])
{
	struct evdev_device *device = evdev_device(libinput_device);

	evdev_device_calibrate(device, matrix);

	return LIBINPUT_CONFIG_STATUS_SUCCESS;
}

static int
evdev_calibration_get_matrix(struct libinput_device *libinput_device,
			     float matrix[6])
{
	struct evdev_device *device = evdev_device(libinput_device);

	matrix_to_farray6(&device->abs.usermatrix, matrix);

	return !matrix_is_identity(&device->abs.usermatrix);
}

static int
evdev_calibration_get_default_matrix(struct libinput_device *libinput_device,
				     float matrix[6])
{
	struct evdev_device *device = evdev_device(libinput_device);

	matrix_to_farray6(&device->abs.default_calibration, matrix);

	return !matrix_is_identity(&device->abs.default_calibration);
}

struct evdev_dispatch_interface fallback_interface = {
	fallback_process,
	fallback_suspend,
	NULL, /* remove */
	fallback_destroy,
	NULL, /* device_added */
	NULL, /* device_removed */
	NULL, /* device_suspended */
	NULL, /* device_resumed */
	NULL, /* post_added */
	fallback_toggle_touch, /* toggle_touch */
};

static uint32_t
evdev_sendevents_get_modes(struct libinput_device *device)
{
	return LIBINPUT_CONFIG_SEND_EVENTS_DISABLED;
}

static enum libinput_config_status
evdev_sendevents_set_mode(struct libinput_device *device,
			  enum libinput_config_send_events_mode mode)
{
	struct evdev_device *evdev = evdev_device(device);
	struct evdev_dispatch *dispatch = evdev->dispatch;

	if (mode == dispatch->sendevents.current_mode)
		return LIBINPUT_CONFIG_STATUS_SUCCESS;

	switch(mode) {
	case LIBINPUT_CONFIG_SEND_EVENTS_ENABLED:
		evdev_device_resume(evdev);
		break;
	case LIBINPUT_CONFIG_SEND_EVENTS_DISABLED:
		evdev_device_suspend(evdev);
		break;
	default: /* no support for combined modes yet */
		return LIBINPUT_CONFIG_STATUS_UNSUPPORTED;
	}

	dispatch->sendevents.current_mode = mode;

	return LIBINPUT_CONFIG_STATUS_SUCCESS;
}

static enum libinput_config_send_events_mode
evdev_sendevents_get_mode(struct libinput_device *device)
{
	struct evdev_device *evdev = evdev_device(device);
	struct evdev_dispatch *dispatch = evdev->dispatch;

	return dispatch->sendevents.current_mode;
}

static enum libinput_config_send_events_mode
evdev_sendevents_get_default_mode(struct libinput_device *device)
{
	return LIBINPUT_CONFIG_SEND_EVENTS_ENABLED;
}

static int
evdev_left_handed_has(struct libinput_device *device)
{
	/* This is only hooked up when we have left-handed configuration, so we
	 * can hardcode 1 here */
	return 1;
}

static void
evdev_change_to_left_handed(struct evdev_device *device)
{
	struct fallback_dispatch *dispatch = fallback_dispatch(device->dispatch);

	if (device->left_handed.want_enabled == device->left_handed.enabled)
		return;

	if (fallback_any_button_down(dispatch, device))
		return;

	device->left_handed.enabled = device->left_handed.want_enabled;
}

static enum libinput_config_status
evdev_left_handed_set(struct libinput_device *device, int left_handed)
{
	struct evdev_device *evdev = evdev_device(device);

	evdev->left_handed.want_enabled = left_handed ? true : false;

	evdev->left_handed.change_to_enabled(evdev);

	return LIBINPUT_CONFIG_STATUS_SUCCESS;
}

static int
evdev_left_handed_get(struct libinput_device *device)
{
	struct evdev_device *evdev = evdev_device(device);

	/* return the wanted configuration, even if it hasn't taken
	 * effect yet! */
	return evdev->left_handed.want_enabled;
}

static int
evdev_left_handed_get_default(struct libinput_device *device)
{
	return 0;
}

void
evdev_init_left_handed(struct evdev_device *device,
		       void (*change_to_left_handed)(struct evdev_device *))
{
	device->left_handed.config.has = evdev_left_handed_has;
	device->left_handed.config.set = evdev_left_handed_set;
	device->left_handed.config.get = evdev_left_handed_get;
	device->left_handed.config.get_default = evdev_left_handed_get_default;
	device->base.config.left_handed = &device->left_handed.config;
	device->left_handed.enabled = false;
	device->left_handed.want_enabled = false;
	device->left_handed.change_to_enabled = change_to_left_handed;
}

static uint32_t
evdev_scroll_get_methods(struct libinput_device *device)
{
	return LIBINPUT_CONFIG_SCROLL_ON_BUTTON_DOWN;
}

static void
evdev_change_scroll_method(struct evdev_device *device)
{
	struct fallback_dispatch *dispatch = fallback_dispatch(device->dispatch);

	if (device->scroll.want_method == device->scroll.method &&
	    device->scroll.want_button == device->scroll.button)
		return;

	if (fallback_any_button_down(dispatch, device))
		return;

	device->scroll.method = device->scroll.want_method;
	device->scroll.button = device->scroll.want_button;
}

static enum libinput_config_status
evdev_scroll_set_method(struct libinput_device *device,
			enum libinput_config_scroll_method method)
{
	struct evdev_device *evdev = evdev_device(device);

	evdev->scroll.want_method = method;
	evdev->scroll.change_scroll_method(evdev);

	return LIBINPUT_CONFIG_STATUS_SUCCESS;
}

static enum libinput_config_scroll_method
evdev_scroll_get_method(struct libinput_device *device)
{
	struct evdev_device *evdev = evdev_device(device);

	/* return the wanted configuration, even if it hasn't taken
	 * effect yet! */
	return evdev->scroll.want_method;
}

static enum libinput_config_scroll_method
evdev_scroll_get_default_method(struct libinput_device *device)
{
	struct evdev_device *evdev = evdev_device(device);

	if (evdev->tags & EVDEV_TAG_TRACKPOINT)
		return LIBINPUT_CONFIG_SCROLL_ON_BUTTON_DOWN;

	/* Mice without a scroll wheel but with middle button have on-button
	 * scrolling by default */
	if (!libevdev_has_event_code(evdev->evdev, EV_REL, REL_WHEEL) &&
	    !libevdev_has_event_code(evdev->evdev, EV_REL, REL_HWHEEL) &&
	    libevdev_has_event_code(evdev->evdev, EV_KEY, BTN_MIDDLE))
		return LIBINPUT_CONFIG_SCROLL_ON_BUTTON_DOWN;

	return LIBINPUT_CONFIG_SCROLL_NO_SCROLL;
}

static enum libinput_config_status
evdev_scroll_set_button(struct libinput_device *device,
			uint32_t button)
{
	struct evdev_device *evdev = evdev_device(device);

	evdev->scroll.want_button = button;
	evdev->scroll.change_scroll_method(evdev);

	return LIBINPUT_CONFIG_STATUS_SUCCESS;
}

static uint32_t
evdev_scroll_get_button(struct libinput_device *device)
{
	struct evdev_device *evdev = evdev_device(device);

	/* return the wanted configuration, even if it hasn't taken
	 * effect yet! */
	return evdev->scroll.want_button;
}

static uint32_t
evdev_scroll_get_default_button(struct libinput_device *device)
{
	struct evdev_device *evdev = evdev_device(device);
	unsigned int code;

	if (libevdev_has_event_code(evdev->evdev, EV_KEY, BTN_MIDDLE))
		return BTN_MIDDLE;

	for (code = BTN_SIDE; code <= BTN_TASK; code++) {
		if (libevdev_has_event_code(evdev->evdev, EV_KEY, code))
			return code;
	}

	if (libevdev_has_event_code(evdev->evdev, EV_KEY, BTN_RIGHT))
		return BTN_RIGHT;

	return 0;
}

static void
evdev_init_button_scroll(struct evdev_device *device,
			 void (*change_scroll_method)(struct evdev_device *))
{
	libinput_timer_init(&device->scroll.timer,
			    evdev_libinput_context(device),
			    evdev_button_scroll_timeout, device);
	device->scroll.config.get_methods = evdev_scroll_get_methods;
	device->scroll.config.set_method = evdev_scroll_set_method;
	device->scroll.config.get_method = evdev_scroll_get_method;
	device->scroll.config.get_default_method = evdev_scroll_get_default_method;
	device->scroll.config.set_button = evdev_scroll_set_button;
	device->scroll.config.get_button = evdev_scroll_get_button;
	device->scroll.config.get_default_button = evdev_scroll_get_default_button;
	device->base.config.scroll_method = &device->scroll.config;
	device->scroll.method = evdev_scroll_get_default_method((struct libinput_device *)device);
	device->scroll.want_method = device->scroll.method;
	device->scroll.button = evdev_scroll_get_default_button((struct libinput_device *)device);
	device->scroll.want_button = device->scroll.button;
	device->scroll.change_scroll_method = change_scroll_method;
}

void
evdev_init_calibration(struct evdev_device *device,
		       struct libinput_device_config_calibration *calibration)
{
	device->base.config.calibration = calibration;

	calibration->has_matrix = evdev_calibration_has_matrix;
	calibration->set_matrix = evdev_calibration_set_matrix;
	calibration->get_matrix = evdev_calibration_get_matrix;
	calibration->get_default_matrix = evdev_calibration_get_default_matrix;
}

void
evdev_init_sendevents(struct evdev_device *device,
		      struct evdev_dispatch *dispatch)
{
	device->base.config.sendevents = &dispatch->sendevents.config;

	dispatch->sendevents.current_mode = LIBINPUT_CONFIG_SEND_EVENTS_ENABLED;
	dispatch->sendevents.config.get_modes = evdev_sendevents_get_modes;
	dispatch->sendevents.config.set_mode = evdev_sendevents_set_mode;
	dispatch->sendevents.config.get_mode = evdev_sendevents_get_mode;
	dispatch->sendevents.config.get_default_mode = evdev_sendevents_get_default_mode;
}

static int
evdev_scroll_config_natural_has(struct libinput_device *device)
{
	return 1;
}

static enum libinput_config_status
evdev_scroll_config_natural_set(struct libinput_device *device,
				int enabled)
{
	struct evdev_device *dev = evdev_device(device);

	dev->scroll.natural_scrolling_enabled = enabled ? true : false;

	return LIBINPUT_CONFIG_STATUS_SUCCESS;
}

static int
evdev_scroll_config_natural_get(struct libinput_device *device)
{
	struct evdev_device *dev = evdev_device(device);

	return dev->scroll.natural_scrolling_enabled ? 1 : 0;
}

static int
evdev_scroll_config_natural_get_default(struct libinput_device *device)
{
	/* could enable this on Apple touchpads. could do that, could
	 * very well do that... */
	return 0;
}

void
evdev_init_natural_scroll(struct evdev_device *device)
{
	device->scroll.config_natural.has = evdev_scroll_config_natural_has;
	device->scroll.config_natural.set_enabled = evdev_scroll_config_natural_set;
	device->scroll.config_natural.get_enabled = evdev_scroll_config_natural_get;
	device->scroll.config_natural.get_default_enabled = evdev_scroll_config_natural_get_default;
	device->scroll.natural_scrolling_enabled = false;
	device->base.config.natural_scroll = &device->scroll.config_natural;
}

static int
evdev_rotation_config_is_available(struct libinput_device *device)
{
	/* This function only gets called when we support rotation */
	return 1;
}

static enum libinput_config_status
evdev_rotation_config_set_angle(struct libinput_device *libinput_device,
				unsigned int degrees_cw)
{
	struct evdev_device *device = evdev_device(libinput_device);
	struct fallback_dispatch *dispatch = fallback_dispatch(device->dispatch);

	dispatch->rotation.angle = degrees_cw;
	matrix_init_rotate(&dispatch->rotation.matrix, degrees_cw);

	return LIBINPUT_CONFIG_STATUS_SUCCESS;
}

static unsigned int
evdev_rotation_config_get_angle(struct libinput_device *libinput_device)
{
	struct evdev_device *device = evdev_device(libinput_device);
	struct fallback_dispatch *dispatch = fallback_dispatch(device->dispatch);

	return dispatch->rotation.angle;
}

static unsigned int
evdev_rotation_config_get_default_angle(struct libinput_device *device)
{
	return 0;
}

static void
evdev_init_rotation(struct evdev_device *device,
		    struct fallback_dispatch *dispatch)
{
	if ((device->model_flags & EVDEV_MODEL_TRACKBALL) == 0)
		return;

	dispatch->rotation.config.is_available = evdev_rotation_config_is_available;
	dispatch->rotation.config.set_angle = evdev_rotation_config_set_angle;
	dispatch->rotation.config.get_angle = evdev_rotation_config_get_angle;
	dispatch->rotation.config.get_default_angle = evdev_rotation_config_get_default_angle;
	dispatch->rotation.is_enabled = false;
	matrix_init_identity(&dispatch->rotation.matrix);
	device->base.config.rotation = &dispatch->rotation.config;
}

static inline int
evdev_need_mtdev(struct evdev_device *device)
{
	struct libevdev *evdev = device->evdev;

	return (libevdev_has_event_code(evdev, EV_ABS, ABS_MT_POSITION_X) &&
		libevdev_has_event_code(evdev, EV_ABS, ABS_MT_POSITION_Y) &&
		!libevdev_has_event_code(evdev, EV_ABS, ABS_MT_SLOT));
}

/* Fake MT devices have the ABS_MT_SLOT bit set because of
   the limited ABS_* range - they aren't MT devices, they
   just have too many ABS_ axes */
static inline bool
evdev_is_fake_mt_device(struct evdev_device *device)
{
	struct libevdev *evdev = device->evdev;

	return libevdev_has_event_code(evdev, EV_ABS, ABS_MT_SLOT) &&
		libevdev_get_num_slots(evdev) == -1;
}

static inline int
fallback_dispatch_init_slots(struct fallback_dispatch *dispatch,
			     struct evdev_device *device)
{
	struct libevdev *evdev = device->evdev;
	struct mt_slot *slots;
	int num_slots;
	int active_slot;
	int slot;

	if (evdev_is_fake_mt_device(device) ||
	    !libevdev_has_event_code(evdev, EV_ABS, ABS_MT_POSITION_X) ||
	    !libevdev_has_event_code(evdev, EV_ABS, ABS_MT_POSITION_Y))
		 return 0;

	/* We only handle the slotted Protocol B in libinput.
	   Devices with ABS_MT_POSITION_* but not ABS_MT_SLOT
	   require mtdev for conversion. */
	if (evdev_need_mtdev(device)) {
		device->mtdev = mtdev_new_open(device->fd);
		if (!device->mtdev)
			return -1;

		/* pick 10 slots as default for type A
		   devices. */
		num_slots = 10;
		active_slot = device->mtdev->caps.slot.value;
	} else {
		num_slots = libevdev_get_num_slots(device->evdev);
		active_slot = libevdev_get_current_slot(evdev);
	}

	slots = calloc(num_slots, sizeof(struct mt_slot));
	if (!slots)
		return -1;

	for (slot = 0; slot < num_slots; ++slot) {
		slots[slot].seat_slot = -1;

		if (evdev_need_mtdev(device))
			continue;

		slots[slot].point.x = libevdev_get_slot_value(evdev,
							      slot,
							      ABS_MT_POSITION_X);
		slots[slot].point.y = libevdev_get_slot_value(evdev,
							      slot,
							      ABS_MT_POSITION_Y);
	}
	dispatch->mt.slots = slots;
	dispatch->mt.slots_len = num_slots;
	dispatch->mt.slot = active_slot;

	if (device->abs.absinfo_x->fuzz || device->abs.absinfo_y->fuzz) {
		dispatch->mt.want_hysteresis = true;
		dispatch->mt.hysteresis_margin.x = device->abs.absinfo_x->fuzz/2;
		dispatch->mt.hysteresis_margin.y = device->abs.absinfo_y->fuzz/2;
	}

	return 0;
}

static inline void
fallback_dispatch_init_rel(struct fallback_dispatch *dispatch,
			   struct evdev_device *device)
{
	dispatch->rel.x = 0;
	dispatch->rel.y = 0;
}

static inline void
fallback_dispatch_init_abs(struct fallback_dispatch *dispatch,
			   struct evdev_device *device)
{
	if (!libevdev_has_event_code(device->evdev, EV_ABS, ABS_X))
		return;

	dispatch->abs.point.x = device->abs.absinfo_x->value;
	dispatch->abs.point.y = device->abs.absinfo_y->value;
	dispatch->abs.seat_slot = -1;

	evdev_device_init_abs_range_warnings(device);
}

static struct evdev_dispatch *
fallback_dispatch_create(struct libinput_device *libinput_device)
{
	struct fallback_dispatch *dispatch = zalloc(sizeof *dispatch);
	struct evdev_device *device = evdev_device(libinput_device);

	if (dispatch == NULL)
		return NULL;

	dispatch->base.dispatch_type = DISPATCH_FALLBACK;
	dispatch->base.interface = &fallback_interface;
	dispatch->pending_event = EVDEV_NONE;

	fallback_dispatch_init_rel(dispatch, device);
	fallback_dispatch_init_abs(dispatch, device);
	if (fallback_dispatch_init_slots(dispatch, device) == -1) {
		free(dispatch);
		return NULL;
	}

	if (device->left_handed.want_enabled)
		evdev_init_left_handed(device,
				       evdev_change_to_left_handed);

	if (device->scroll.want_button)
		evdev_init_button_scroll(device,
					 evdev_change_scroll_method);

	if (device->scroll.natural_scrolling_enabled)
		evdev_init_natural_scroll(device);

	evdev_init_calibration(device, &dispatch->calibration);
	evdev_init_sendevents(device, &dispatch->base);
	evdev_init_rotation(device, dispatch);

	/* BTN_MIDDLE is set on mice even when it's not present. So
	 * we can only use the absence of BTN_MIDDLE to mean something, i.e.
	 * we enable it by default on anything that only has L&R.
	 * If we have L&R and no middle, we don't expose it as config
	 * option */
	if (libevdev_has_event_code(device->evdev, EV_KEY, BTN_LEFT) &&
	    libevdev_has_event_code(device->evdev, EV_KEY, BTN_RIGHT)) {
		bool has_middle = libevdev_has_event_code(device->evdev,
							  EV_KEY,
							  BTN_MIDDLE);
		bool want_config = has_middle;
		bool enable_by_default = !has_middle;

		evdev_init_middlebutton(device,
					enable_by_default,
					want_config);
	}

	return &dispatch->base;
}

static inline void
evdev_process_event(struct evdev_device *device, struct input_event *e)
{
	struct evdev_dispatch *dispatch = device->dispatch;
	uint64_t time = tv2us(&e->time);

#if 0
	if (libevdev_event_is_code(e, EV_SYN, SYN_REPORT))
		evdev_log_debug(device,
			  "-------------- EV_SYN ------------\n");
	else
		evdev_log_debug(device,
			  "%-16s %-20s %4d\n",
			  libevdev_event_type_get_name(e->type),
			  libevdev_event_code_get_name(e->type, e->code),
			  e->value);
#endif

	dispatch->interface->process(dispatch, device, e, time);
}

static inline void
evdev_device_dispatch_one(struct evdev_device *device,
			  struct input_event *ev)
{
	if (!device->mtdev) {
		evdev_process_event(device, ev);
	} else {
		mtdev_put_event(device->mtdev, ev);
		if (libevdev_event_is_code(ev, EV_SYN, SYN_REPORT)) {
			while (!mtdev_empty(device->mtdev)) {
				struct input_event e;
				mtdev_get_event(device->mtdev, &e);
				evdev_process_event(device, &e);
			}
		}
	}
}

static int
evdev_sync_device(struct evdev_device *device)
{
	struct input_event ev;
	int rc;

	do {
		rc = libevdev_next_event(device->evdev,
					 LIBEVDEV_READ_FLAG_SYNC, &ev);
		if (rc < 0)
			break;
		evdev_device_dispatch_one(device, &ev);
	} while (rc == LIBEVDEV_READ_STATUS_SYNC);

	return rc == -EAGAIN ? 0 : rc;
}

static void
evdev_device_dispatch(void *data)
{
	struct evdev_device *device = data;
	struct libinput *libinput = evdev_libinput_context(device);
	struct input_event ev;
	int rc;

	/* If the compositor is repainting, this function is called only once
	 * per frame and we have to process all the events available on the
	 * fd, otherwise there will be input lag. */
	do {
		rc = libevdev_next_event(device->evdev,
					 LIBEVDEV_READ_FLAG_NORMAL, &ev);
		if (rc == LIBEVDEV_READ_STATUS_SYNC) {
			evdev_log_info_ratelimit(device,
						 &device->syn_drop_limit,
						 "SYN_DROPPED event - some input events have been lost.\n");

			/* send one more sync event so we handle all
			   currently pending events before we sync up
			   to the current state */
			ev.code = SYN_REPORT;
			evdev_device_dispatch_one(device, &ev);

			rc = evdev_sync_device(device);
			if (rc == 0)
				rc = LIBEVDEV_READ_STATUS_SUCCESS;
		} else if (rc == LIBEVDEV_READ_STATUS_SUCCESS) {
			evdev_device_dispatch_one(device, &ev);
		}
	} while (rc == LIBEVDEV_READ_STATUS_SUCCESS);

	if (rc != -EAGAIN && rc != -EINTR) {
		libinput_remove_source(libinput, device->source);
		device->source = NULL;
	}
}

static inline bool
evdev_init_accel(struct evdev_device *device,
		 enum libinput_config_accel_profile which)
{
	struct motion_filter *filter;

	if (which == LIBINPUT_CONFIG_ACCEL_PROFILE_FLAT)
		filter = create_pointer_accelerator_filter_flat(device->dpi);
	else if (device->tags & EVDEV_TAG_TRACKPOINT)
		filter = create_pointer_accelerator_filter_trackpoint(device->dpi);
	else if (device->dpi < DEFAULT_MOUSE_DPI)
		filter = create_pointer_accelerator_filter_linear_low_dpi(device->dpi);
	else
		filter = create_pointer_accelerator_filter_linear(device->dpi);

	if (!filter)
		return false;

	evdev_device_init_pointer_acceleration(device, filter);

	return true;
}

static int
evdev_accel_config_available(struct libinput_device *device)
{
	/* this function is only called if we set up ptraccel, so we can
	   reply with a resounding "Yes" */
	return 1;
}

static enum libinput_config_status
evdev_accel_config_set_speed(struct libinput_device *device, double speed)
{
	struct evdev_device *dev = evdev_device(device);

	if (!filter_set_speed(dev->pointer.filter, speed))
		return LIBINPUT_CONFIG_STATUS_INVALID;

	return LIBINPUT_CONFIG_STATUS_SUCCESS;
}

static double
evdev_accel_config_get_speed(struct libinput_device *device)
{
	struct evdev_device *dev = evdev_device(device);

	return filter_get_speed(dev->pointer.filter);
}

static double
evdev_accel_config_get_default_speed(struct libinput_device *device)
{
	return 0.0;
}

static uint32_t
evdev_accel_config_get_profiles(struct libinput_device *libinput_device)
{
	struct evdev_device *device = evdev_device(libinput_device);

	if (!device->pointer.filter)
		return LIBINPUT_CONFIG_ACCEL_PROFILE_NONE;

	return LIBINPUT_CONFIG_ACCEL_PROFILE_ADAPTIVE |
		LIBINPUT_CONFIG_ACCEL_PROFILE_FLAT;
}

static enum libinput_config_status
evdev_accel_config_set_profile(struct libinput_device *libinput_device,
			       enum libinput_config_accel_profile profile)
{
	struct evdev_device *device = evdev_device(libinput_device);
	struct motion_filter *filter;
	double speed;

	filter = device->pointer.filter;
	if (filter_get_type(filter) == profile)
		return LIBINPUT_CONFIG_STATUS_SUCCESS;

	speed = filter_get_speed(filter);
	device->pointer.filter = NULL;

	if (evdev_init_accel(device, profile)) {
		evdev_accel_config_set_speed(libinput_device, speed);
		filter_destroy(filter);
	} else {
		device->pointer.filter = filter;
	}

	return LIBINPUT_CONFIG_STATUS_SUCCESS;
}

static enum libinput_config_accel_profile
evdev_accel_config_get_profile(struct libinput_device *libinput_device)
{
	struct evdev_device *device = evdev_device(libinput_device);

	return filter_get_type(device->pointer.filter);
}

static enum libinput_config_accel_profile
evdev_accel_config_get_default_profile(struct libinput_device *libinput_device)
{
	struct evdev_device *device = evdev_device(libinput_device);

	if (!device->pointer.filter)
		return LIBINPUT_CONFIG_ACCEL_PROFILE_NONE;

	/* No device has a flat profile as default */
	return LIBINPUT_CONFIG_ACCEL_PROFILE_ADAPTIVE;
}

void
evdev_device_init_pointer_acceleration(struct evdev_device *device,
				       struct motion_filter *filter)
{
	device->pointer.filter = filter;

	if (device->base.config.accel == NULL) {
		device->pointer.config.available = evdev_accel_config_available;
		device->pointer.config.set_speed = evdev_accel_config_set_speed;
		device->pointer.config.get_speed = evdev_accel_config_get_speed;
		device->pointer.config.get_default_speed = evdev_accel_config_get_default_speed;
		device->pointer.config.get_profiles = evdev_accel_config_get_profiles;
		device->pointer.config.set_profile = evdev_accel_config_set_profile;
		device->pointer.config.get_profile = evdev_accel_config_get_profile;
		device->pointer.config.get_default_profile = evdev_accel_config_get_default_profile;
		device->base.config.accel = &device->pointer.config;

		evdev_accel_config_set_speed(&device->base,
			     evdev_accel_config_get_default_speed(&device->base));
	}
}

static inline bool
evdev_read_wheel_click_prop(struct evdev_device *device,
			    const char *prop,
			    double *angle)
{
	int val;

	*angle = DEFAULT_WHEEL_CLICK_ANGLE;
	prop = NULL;
	if (!prop)
		return false;

	val = parse_mouse_wheel_click_angle_property(prop);
	if (val) {
		*angle = val;
		return true;
	}

	evdev_log_error(device,
		  "mouse wheel click angle is present but invalid, "
		  "using %d degrees instead\n",
		  DEFAULT_WHEEL_CLICK_ANGLE);

	return false;
}

static inline bool
evdev_read_wheel_click_count_prop(struct evdev_device *device,
				  const char *prop,
				  double *angle)
{
	int val;

	prop = NULL;
	if (!prop)
		return false;

	val = parse_mouse_wheel_click_angle_property(prop);
	if (val) {
		*angle = 360.0/val;
		return true;
	}

	evdev_log_error(device,
		  "mouse wheel click count is present but invalid, "
		  "using %d degrees for angle instead instead\n",
		  DEFAULT_WHEEL_CLICK_ANGLE);
	*angle = DEFAULT_WHEEL_CLICK_ANGLE;

	return false;
}

static inline struct wheel_angle
evdev_read_wheel_click_props(struct evdev_device *device)
{
	struct wheel_angle angles;

	/* CLICK_COUNT overrides CLICK_ANGLE */
	if (!evdev_read_wheel_click_count_prop(device,
					      "MOUSE_WHEEL_CLICK_COUNT",
					      &angles.x))
		evdev_read_wheel_click_prop(device,
					    "MOUSE_WHEEL_CLICK_ANGLE",
					    &angles.x);
	if (!evdev_read_wheel_click_count_prop(device,
					      "MOUSE_WHEEL_CLICK_COUNT_HORIZONTAL",
					      &angles.y)) {
		if (!evdev_read_wheel_click_prop(device,
						 "MOUSE_WHEEL_CLICK_ANGLE_HORIZONTAL",
						 &angles.y))
			angles.y = angles.x;
	}

	return angles;
}

static inline struct wheel_tilt_flags
evdev_read_wheel_tilt_props(struct evdev_device *device)
{
	struct wheel_tilt_flags flags;

	flags.vertical = false;
	flags.horizontal = false;
	return flags;
}

static inline int
evdev_get_trackpoint_dpi(struct evdev_device *device)
{
	const char *trackpoint_accel;
	double accel = DEFAULT_TRACKPOINT_ACCEL;

	trackpoint_accel = NULL;
	if (trackpoint_accel) {
		accel = parse_trackpoint_accel_property(trackpoint_accel);
		if (accel == 0.0) {
			evdev_log_error(device,
					"trackpoint accel property is present but invalid, "
					"using %.2f instead\n",
					DEFAULT_TRACKPOINT_ACCEL);
			accel = DEFAULT_TRACKPOINT_ACCEL;
		}
		evdev_log_info(device, "set to const accel %.2f\n", accel);
	}

	return DEFAULT_MOUSE_DPI / accel;
}

static inline int
evdev_read_dpi_prop(struct evdev_device *device)
{
	const char *mouse_dpi;
	int dpi = DEFAULT_MOUSE_DPI;

	/*
	 * Trackpoints do not have dpi, instead hwdb may contain a
	 * POINTINGSTICK_CONST_ACCEL value to compensate for sensitivity
	 * differences between models, we translate this to a fake dpi.
	 */
	if (device->tags & EVDEV_TAG_TRACKPOINT)
		return evdev_get_trackpoint_dpi(device);

	mouse_dpi = NULL;
	if (mouse_dpi) {
		dpi = parse_mouse_dpi_property(mouse_dpi);
		if (!dpi) {
			evdev_log_error(device,
					"mouse DPI property is present but invalid, "
					"using %d DPI instead\n",
					DEFAULT_MOUSE_DPI);
			dpi = DEFAULT_MOUSE_DPI;
		}
		evdev_log_info(device,
			       "device set to %d DPI\n",
			       dpi);
	}

	return dpi;
}

static inline uint32_t
evdev_read_model_flags(struct evdev_device *device)
{
<<<<<<< HEAD
	return 0;
=======
	const struct model_map {
		const char *property;
		enum evdev_device_model model;
	} model_map[] = {
#define MODEL(name) { "LIBINPUT_MODEL_" #name, EVDEV_MODEL_##name }
		MODEL(LENOVO_X230),
		MODEL(LENOVO_X230),
		MODEL(LENOVO_X220_TOUCHPAD_FW81),
		MODEL(CHROMEBOOK),
		MODEL(SYSTEM76_BONOBO),
		MODEL(SYSTEM76_GALAGO),
		MODEL(SYSTEM76_KUDU),
		MODEL(CLEVO_W740SU),
		MODEL(APPLE_TOUCHPAD),
		MODEL(WACOM_TOUCHPAD),
		MODEL(ALPS_TOUCHPAD),
		MODEL(SYNAPTICS_SERIAL_TOUCHPAD),
		MODEL(JUMPING_SEMI_MT),
		MODEL(CYBORG_RAT),
		MODEL(HP_STREAM11_TOUCHPAD),
		MODEL(LENOVO_T450_TOUCHPAD),
		MODEL(TOUCHPAD_VISIBLE_MARKER),
		MODEL(TRACKBALL),
		MODEL(APPLE_MAGICMOUSE),
		MODEL(HP8510_TOUCHPAD),
		MODEL(HP6910_TOUCHPAD),
		MODEL(HP_ZBOOK_STUDIO_G3),
		MODEL(HP_PAVILION_DM4_TOUCHPAD),
		MODEL(APPLE_TOUCHPAD_ONEBUTTON),
		MODEL(LOGITECH_MARBLE_MOUSE),
#undef MODEL
		{ "ID_INPUT_TRACKBALL", EVDEV_MODEL_TRACKBALL },
		{ NULL, EVDEV_MODEL_DEFAULT },
	};
	const struct model_map *m = model_map;
	uint32_t model_flags = 0;

	while (m->property) {
		if (parse_udev_flag(device,
				    device->udev_device,
				    m->property)) {
			evdev_log_debug(device, "tagged as %s\n", m->property);
			model_flags |= m->model;
		}
		m++;
	}

	return model_flags;
>>>>>>> 401728a1
}

static inline bool
evdev_read_attr_res_prop(struct evdev_device *device,
			 size_t *xres,
			 size_t *yres)
{
	const char *res_prop;

	res_prop = NULL;
	if (!res_prop)
		return false;

	return parse_dimension_property(res_prop, xres, yres);
}

static inline bool
evdev_read_attr_size_prop(struct evdev_device *device,
			  size_t *size_x,
			  size_t *size_y)
{
	const char *size_prop;

	size_prop = NULL;
	if (!size_prop)
		return false;

	return parse_dimension_property(size_prop, size_x, size_y);
}

/* Return 1 if the device is set to the fake resolution or 0 otherwise */
static inline int
evdev_fix_abs_resolution(struct evdev_device *device,
			 unsigned int xcode,
			 unsigned int ycode)
{
	struct libevdev *evdev = device->evdev;
	const struct input_absinfo *absx, *absy;
	size_t widthmm = 0, heightmm = 0;
	size_t xres = EVDEV_FAKE_RESOLUTION,
	       yres = EVDEV_FAKE_RESOLUTION;

	if (!(xcode == ABS_X && ycode == ABS_Y)  &&
	    !(xcode == ABS_MT_POSITION_X && ycode == ABS_MT_POSITION_Y)) {
		evdev_log_bug_libinput(device,
				       "invalid x/y code combination %d/%d\n",
				       xcode,
				       ycode);
		return 0;
	}

	absx = libevdev_get_abs_info(evdev, xcode);
	absy = libevdev_get_abs_info(evdev, ycode);

	if (absx->resolution != 0 || absy->resolution != 0)
		return 0;

	/* Note: we *do not* override resolutions if provided by the kernel.
	 * If a device needs this, add it to 60-evdev.hwdb. The libinput
	 * property is only for general size hints where we can make
	 * educated guesses but don't know better.
	 */
	if (!evdev_read_attr_res_prop(device, &xres, &yres) &&
	    evdev_read_attr_size_prop(device, &widthmm, &heightmm)) {
		xres = (absx->maximum - absx->minimum)/widthmm;
		yres = (absy->maximum - absy->minimum)/heightmm;
	}

	/* libevdev_set_abs_resolution() changes the absinfo we already
	   have a pointer to, no need to fetch it again */
	libevdev_set_abs_resolution(evdev, xcode, xres);
	libevdev_set_abs_resolution(evdev, ycode, yres);

	return xres == EVDEV_FAKE_RESOLUTION;
}

static enum evdev_device_udev_tags
evdev_device_get_udev_tags(struct evdev_device *device)
{
	struct libevdev *evdev = device->evdev;
	enum evdev_device_udev_tags tags = 0;
<<<<<<< HEAD
	struct stat st;

	if (fstat(device->fd, &st) < 0)
		return 0;
	if (major(st.st_rdev) == INPUT_MAJOR)
		tags |= EVDEV_UDEV_TAG_INPUT;
	if (libevdev_has_event_code(evdev, EV_KEY, KEY_ENTER))
		tags |= EVDEV_UDEV_TAG_KEYBOARD;
	if (libevdev_has_event_code(evdev, EV_REL, REL_X) &&
	    libevdev_has_event_code(evdev, EV_REL, REL_Y) &&
	    libevdev_has_event_code(evdev, EV_KEY, BTN_MOUSE))
		tags |= EVDEV_UDEV_TAG_MOUSE;
	if (libevdev_has_event_code(evdev, EV_ABS, ABS_X) &&
	    libevdev_has_event_code(evdev, EV_ABS, ABS_Y)) {
		if (libevdev_has_event_code(evdev, EV_KEY, BTN_TOOL_FINGER) &&
		    !libevdev_has_event_code(evdev, EV_KEY, BTN_TOOL_PEN)) {
			tags |= EVDEV_UDEV_TAG_TOUCHPAD;
		} else if (libevdev_has_event_code(evdev, EV_KEY, BTN_MOUSE)) {
			tags |= EVDEV_UDEV_TAG_MOUSE;
=======
	int i;

	for (i = 0; i < 2 && udev_device; i++) {
		unsigned j;
		for (j = 0; j < ARRAY_LENGTH(evdev_udev_tag_matches); j++) {
			const struct evdev_udev_tag_match match = evdev_udev_tag_matches[j];
			if (parse_udev_flag(device,
					    udev_device,
					    match.name))
				tags |= match.tag;
>>>>>>> 401728a1
		}
	}

	return tags;
}

static inline void
evdev_fix_android_mt(struct evdev_device *device)
{
	struct libevdev *evdev = device->evdev;

	if (libevdev_has_event_code(evdev, EV_ABS, ABS_X) ||
	    libevdev_has_event_code(evdev, EV_ABS, ABS_Y))
		return;

	if (!libevdev_has_event_code(evdev, EV_ABS, ABS_MT_POSITION_X) ||
	    !libevdev_has_event_code(evdev, EV_ABS, ABS_MT_POSITION_Y) ||
	    evdev_is_fake_mt_device(device))
		return;

	libevdev_enable_event_code(evdev, EV_ABS, ABS_X,
		      libevdev_get_abs_info(evdev, ABS_MT_POSITION_X));
	libevdev_enable_event_code(evdev, EV_ABS, ABS_Y,
		      libevdev_get_abs_info(evdev, ABS_MT_POSITION_Y));
}

static inline bool
evdev_check_min_max(struct evdev_device *device, unsigned int code)
{
	struct libevdev *evdev = device->evdev;
	const struct input_absinfo *absinfo;

	if (!libevdev_has_event_code(evdev, EV_ABS, code))
		return true;

	absinfo = libevdev_get_abs_info(evdev, code);
	if (absinfo->minimum == absinfo->maximum) {
		/* Some devices have a sort-of legitimate min/max of 0 for
		 * ABS_MISC and above (e.g. Roccat Kone XTD). Don't ignore
		 * them, simply disable the axes so we won't get events,
		 * we don't know what to do with them anyway.
		 */
		if (absinfo->minimum == 0 &&
		    code >= ABS_MISC && code < ABS_MT_SLOT) {
			evdev_log_info(device,
				       "disabling EV_ABS %#x on device (min == max == 0)\n",
				       code);
			libevdev_disable_event_code(device->evdev,
						    EV_ABS,
						    code);
		} else {
			evdev_log_bug_kernel(device,
					     "device has min == max on %s\n",
					     libevdev_event_code_get_name(EV_ABS, code));
			return false;
		}
	}

	return true;
}

static bool
evdev_reject_device(struct evdev_device *device)
{
	struct libevdev *evdev = device->evdev;
	unsigned int code;
	const struct input_absinfo *absx, *absy;

	if (libevdev_has_event_code(evdev, EV_ABS, ABS_X) ^
	    libevdev_has_event_code(evdev, EV_ABS, ABS_Y))
		return true;

	if (libevdev_has_event_code(evdev, EV_REL, REL_X) ^
	    libevdev_has_event_code(evdev, EV_REL, REL_Y))
		return true;

	if (!evdev_is_fake_mt_device(device) &&
	    libevdev_has_event_code(evdev, EV_ABS, ABS_MT_POSITION_X) ^
	    libevdev_has_event_code(evdev, EV_ABS, ABS_MT_POSITION_Y))
		return true;

	if (libevdev_has_event_code(evdev, EV_ABS, ABS_X)) {
		absx = libevdev_get_abs_info(evdev, ABS_X);
		absy = libevdev_get_abs_info(evdev, ABS_Y);
		if ((absx->resolution == 0 && absy->resolution != 0) ||
		    (absx->resolution != 0 && absy->resolution == 0)) {
			evdev_log_bug_kernel(device,
				       "kernel has only x or y resolution, not both.\n");
			return true;
		}
	}

	if (!evdev_is_fake_mt_device(device) &&
	    libevdev_has_event_code(evdev, EV_ABS, ABS_MT_POSITION_X)) {
		absx = libevdev_get_abs_info(evdev, ABS_MT_POSITION_X);
		absy = libevdev_get_abs_info(evdev, ABS_MT_POSITION_Y);
		if ((absx->resolution == 0 && absy->resolution != 0) ||
		    (absx->resolution != 0 && absy->resolution == 0)) {
			evdev_log_bug_kernel(device,
				       "kernel has only x or y MT resolution, not both.\n");
			return true;
		}
	}

	for (code = 0; code < ABS_CNT; code++) {
		switch (code) {
		case ABS_MISC:
		case ABS_MT_SLOT:
		case ABS_MT_TOOL_TYPE:
			break;
		default:
			if (!evdev_check_min_max(device, code))
				return true;
		}
	}

	return false;
}

static void
evdev_extract_abs_axes(struct evdev_device *device)
{
	struct libevdev *evdev = device->evdev;

	if (!libevdev_has_event_code(evdev, EV_ABS, ABS_X) ||
	    !libevdev_has_event_code(evdev, EV_ABS, ABS_Y))
		 return;

	if (evdev_fix_abs_resolution(device, ABS_X, ABS_Y))
		device->abs.is_fake_resolution = true;
	device->abs.absinfo_x = libevdev_get_abs_info(evdev, ABS_X);
	device->abs.absinfo_y = libevdev_get_abs_info(evdev, ABS_Y);
	device->abs.dimensions.x = abs(device->abs.absinfo_x->maximum -
				       device->abs.absinfo_x->minimum);
	device->abs.dimensions.y = abs(device->abs.absinfo_y->maximum -
				       device->abs.absinfo_y->minimum);

	if (evdev_is_fake_mt_device(device) ||
	    !libevdev_has_event_code(evdev, EV_ABS, ABS_MT_POSITION_X) ||
	    !libevdev_has_event_code(evdev, EV_ABS, ABS_MT_POSITION_Y))
		 return;

	if (evdev_fix_abs_resolution(device,
				     ABS_MT_POSITION_X,
				     ABS_MT_POSITION_Y))
		device->abs.is_fake_resolution = true;

	device->abs.absinfo_x = libevdev_get_abs_info(evdev, ABS_MT_POSITION_X);
	device->abs.absinfo_y = libevdev_get_abs_info(evdev, ABS_MT_POSITION_Y);
	device->abs.dimensions.x = abs(device->abs.absinfo_x->maximum -
				       device->abs.absinfo_x->minimum);
	device->abs.dimensions.y = abs(device->abs.absinfo_y->maximum -
				       device->abs.absinfo_y->minimum);
	device->is_mt = 1;
}

static struct evdev_dispatch *
evdev_configure_device(struct evdev_device *device)
{
	struct libevdev *evdev = device->evdev;
	enum evdev_device_udev_tags udev_tags;
	unsigned int tablet_tags;
	struct evdev_dispatch *dispatch;

	udev_tags = evdev_device_get_udev_tags(device);

	if ((udev_tags & EVDEV_UDEV_TAG_INPUT) == 0 ||
	    (udev_tags & ~EVDEV_UDEV_TAG_INPUT) == 0) {
		evdev_log_info(device,
			       "not tagged as supported input device\n");
		return NULL;
	}

	evdev_log_info(device,
		 "is tagged by udev as:%s%s%s%s%s%s%s%s%s%s%s\n",
		 udev_tags & EVDEV_UDEV_TAG_KEYBOARD ? " Keyboard" : "",
		 udev_tags & EVDEV_UDEV_TAG_MOUSE ? " Mouse" : "",
		 udev_tags & EVDEV_UDEV_TAG_TOUCHPAD ? " Touchpad" : "",
		 udev_tags & EVDEV_UDEV_TAG_TOUCHSCREEN ? " Touchscreen" : "",
		 udev_tags & EVDEV_UDEV_TAG_TABLET ? " Tablet" : "",
		 udev_tags & EVDEV_UDEV_TAG_POINTINGSTICK ? " Pointingstick" : "",
		 udev_tags & EVDEV_UDEV_TAG_JOYSTICK ? " Joystick" : "",
		 udev_tags & EVDEV_UDEV_TAG_ACCELEROMETER ? " Accelerometer" : "",
		 udev_tags & EVDEV_UDEV_TAG_TABLET_PAD ? " TabletPad" : "",
		 udev_tags & EVDEV_UDEV_TAG_TRACKBALL ? " Trackball" : "",
		 udev_tags & EVDEV_UDEV_TAG_SWITCH ? " Switch" : "");

	if (udev_tags & EVDEV_UDEV_TAG_ACCELEROMETER) {
		evdev_log_info(device,
			 "device is an accelerometer, ignoring\n");
		return NULL;
	}

	/* libwacom *adds* TABLET, TOUCHPAD but leaves JOYSTICK in place, so
	   make sure we only ignore real joystick devices */
	if (udev_tags == (EVDEV_UDEV_TAG_INPUT|EVDEV_UDEV_TAG_JOYSTICK)) {
		evdev_log_info(device,
			       "device is a joystick, ignoring\n");
		return NULL;
	}

	if (evdev_reject_device(device)) {
		evdev_log_info(device, "was rejected\n");
		return NULL;
	}

	if (!evdev_is_fake_mt_device(device))
		evdev_fix_android_mt(device);

	if (libevdev_has_event_code(evdev, EV_ABS, ABS_X)) {
		evdev_extract_abs_axes(device);

		if (evdev_is_fake_mt_device(device))
			udev_tags &= ~EVDEV_UDEV_TAG_TOUCHSCREEN;
	}

	/* libwacom assigns touchpad (or touchscreen) _and_ tablet to the
	   tablet touch bits, so make sure we don't initialize the tablet
	   interface for the touch device */
	tablet_tags = EVDEV_UDEV_TAG_TABLET |
		      EVDEV_UDEV_TAG_TOUCHPAD |
		      EVDEV_UDEV_TAG_TOUCHSCREEN;

	/* libwacom assigns tablet _and_ tablet_pad to the pad devices */
	if (udev_tags & EVDEV_UDEV_TAG_TABLET_PAD) {
		dispatch = evdev_tablet_pad_create(device);
		device->seat_caps |= EVDEV_DEVICE_TABLET_PAD;
		evdev_log_info(device, "device is a tablet pad\n");
		return dispatch;

	} else if ((udev_tags & tablet_tags) == EVDEV_UDEV_TAG_TABLET) {
		dispatch = evdev_tablet_create(device);
		device->seat_caps |= EVDEV_DEVICE_TABLET;
		evdev_log_info(device, "device is a tablet\n");
		return dispatch;
	}

	if (udev_tags & EVDEV_UDEV_TAG_TOUCHPAD) {
		dispatch = evdev_mt_touchpad_create(device);
		evdev_log_info(device, "device is a touchpad\n");
		return dispatch;
	}

	if (udev_tags & EVDEV_UDEV_TAG_MOUSE ||
	    udev_tags & EVDEV_UDEV_TAG_POINTINGSTICK) {
		evdev_tag_external_mouse(device);
		evdev_tag_trackpoint(device);
		device->dpi = evdev_read_dpi_prop(device);

		device->seat_caps |= EVDEV_DEVICE_POINTER;

		evdev_log_info(device, "device is a pointer\n");

		/* want left-handed config option */
		device->left_handed.want_enabled = true;
		/* want natural-scroll config option */
		device->scroll.natural_scrolling_enabled = true;
		/* want button scrolling config option */
		if (libevdev_has_event_code(evdev, EV_REL, REL_X) ||
		    libevdev_has_event_code(evdev, EV_REL, REL_Y))
			device->scroll.want_button = 1;
	}

	if (udev_tags & EVDEV_UDEV_TAG_KEYBOARD) {
		device->seat_caps |= EVDEV_DEVICE_KEYBOARD;
		evdev_log_info(device, "device is a keyboard\n");

		/* want natural-scroll config option */
		if (libevdev_has_event_code(evdev, EV_REL, REL_WHEEL) ||
		    libevdev_has_event_code(evdev, EV_REL, REL_HWHEEL)) {
			device->scroll.natural_scrolling_enabled = true;
			device->seat_caps |= EVDEV_DEVICE_POINTER;
		}

		evdev_tag_keyboard(device);
	}

	if (udev_tags & EVDEV_UDEV_TAG_TOUCHSCREEN) {
		device->seat_caps |= EVDEV_DEVICE_TOUCH;
		evdev_log_info(device, "device is a touch device\n");
	}

	if (udev_tags & EVDEV_UDEV_TAG_SWITCH &&
	    libevdev_has_event_code(evdev, EV_SW, SW_LID)) {
		dispatch = evdev_lid_switch_dispatch_create(device);
		device->seat_caps |= EVDEV_DEVICE_SWITCH;
		evdev_tag_lid_switch(device, device->udev_device);
		evdev_log_info(device, "device is a switch device\n");
		return dispatch;
	}

	if (device->seat_caps & EVDEV_DEVICE_POINTER &&
	    libevdev_has_event_code(evdev, EV_REL, REL_X) &&
	    libevdev_has_event_code(evdev, EV_REL, REL_Y) &&
	    !evdev_init_accel(device, LIBINPUT_CONFIG_ACCEL_PROFILE_ADAPTIVE)) {
		evdev_log_error(device,
				"failed to initialize pointer acceleration\n");
		return NULL;
	}

	return fallback_dispatch_create(&device->base);
}

static void
evdev_notify_added_device(struct evdev_device *device)
{
	struct libinput_device *dev;

	list_for_each(dev, &device->base.seat->devices_list, link) {
		struct evdev_device *d = evdev_device(dev);
		if (dev == &device->base)
			continue;

		/* Notify existing device d about addition of device */
		if (d->dispatch->interface->device_added)
			d->dispatch->interface->device_added(d, device);

		/* Notify new device about existing device d */
		if (device->dispatch->interface->device_added)
			device->dispatch->interface->device_added(device, d);

		/* Notify new device if existing device d is suspended */
		if (d->is_suspended &&
		    device->dispatch->interface->device_suspended)
			device->dispatch->interface->device_suspended(device, d);
	}

	notify_added_device(&device->base);

	if (device->dispatch->interface->post_added)
		device->dispatch->interface->post_added(device,
							device->dispatch);
}

static bool
evdev_set_device_group(struct evdev_device *device)
{
	struct libinput *libinput = evdev_libinput_context(device);
	struct libinput_device_group *group = NULL;
	const char *udev_group;

	udev_group = NULL;
	if (udev_group)
		group = libinput_device_group_find_group(libinput, udev_group);

	if (!group) {
		group = libinput_device_group_create(libinput, udev_group);
		if (!group)
			return false;
		libinput_device_set_device_group(&device->base, group);
		libinput_device_group_unref(group);
	} else {
		libinput_device_set_device_group(&device->base, group);
	}

	return true;
}

static inline void
evdev_drain_fd(int fd)
{
	struct input_event ev[24];
	size_t sz = sizeof ev;

	while (read(fd, &ev, sz) == (int)sz) {
		/* discard all pending events */
	}
}

static inline void
evdev_pre_configure_model_quirks(struct evdev_device *device)
{
	/* The Cyborg RAT has a mode button that cycles through event codes.
	 * On press, we get a release for the current mode and a press for the
	 * next mode:
	 * E: 0.000001 0004 0004 589833	# EV_MSC / MSC_SCAN             589833
	 * E: 0.000001 0001 0118 0000	# EV_KEY / (null)               0
	 * E: 0.000001 0004 0004 589834	# EV_MSC / MSC_SCAN             589834
	 * E: 0.000001 0001 0119 0001	# EV_KEY / (null)               1
	 * E: 0.000001 0000 0000 0000	# ------------ SYN_REPORT (0) ---------- +0ms
	 * E: 0.705000 0004 0004 589834	# EV_MSC / MSC_SCAN             589834
	 * E: 0.705000 0001 0119 0000	# EV_KEY / (null)               0
	 * E: 0.705000 0004 0004 589835	# EV_MSC / MSC_SCAN             589835
	 * E: 0.705000 0001 011a 0001	# EV_KEY / (null)               1
	 * E: 0.705000 0000 0000 0000	# ------------ SYN_REPORT (0) ---------- +705ms
	 * E: 1.496995 0004 0004 589833	# EV_MSC / MSC_SCAN             589833
	 * E: 1.496995 0001 0118 0001	# EV_KEY / (null)               1
	 * E: 1.496995 0004 0004 589835	# EV_MSC / MSC_SCAN             589835
	 * E: 1.496995 0001 011a 0000	# EV_KEY / (null)               0
	 * E: 1.496995 0000 0000 0000	# ------------ SYN_REPORT (0) ---------- +791ms
	 *
	 * https://bugs.freedesktop.org/show_bug.cgi?id=92127
	 *
	 * Disable the event codes to avoid stuck buttons.
	 */
	if (device->model_flags & EVDEV_MODEL_CYBORG_RAT) {
		libevdev_disable_event_code(device->evdev, EV_KEY, 0x118);
		libevdev_disable_event_code(device->evdev, EV_KEY, 0x119);
		libevdev_disable_event_code(device->evdev, EV_KEY, 0x11a);
	}
	/* The Apple MagicMouse has a touchpad built-in but the kernel still
	 * emulates a full 2/3 button mouse for us. Ignore anything from the
	 * ABS interface
	 */
	if (device->model_flags & EVDEV_MODEL_APPLE_MAGICMOUSE)
		libevdev_disable_event_type(device->evdev, EV_ABS);

	/* Claims to have double/tripletap but doesn't actually send it
	 * https://bugzilla.redhat.com/show_bug.cgi?id=1351285 and
	 * https://bugs.freedesktop.org/show_bug.cgi?id=98538
	 */
	if (device->model_flags &
	    (EVDEV_MODEL_HP8510_TOUCHPAD|EVDEV_MODEL_HP6910_TOUCHPAD)) {
		libevdev_disable_event_code(device->evdev, EV_KEY, BTN_TOOL_DOUBLETAP);
		libevdev_disable_event_code(device->evdev, EV_KEY, BTN_TOOL_TRIPLETAP);
	}

	/* Touchpad is a clickpad but INPUT_PROP_BUTTONPAD is not set, see
	 * fdo bug 97147. Remove when RMI4 is commonplace */
	if (device->model_flags & EVDEV_MODEL_HP_STREAM11_TOUCHPAD)
		libevdev_enable_property(device->evdev,
					 INPUT_PROP_BUTTONPAD);

	/* Touchpad claims to have 4 slots but only ever sends 2
	 * https://bugs.freedesktop.org/show_bug.cgi?id=98100 */
	if (device->model_flags & EVDEV_MODEL_HP_ZBOOK_STUDIO_G3)
		libevdev_set_abs_maximum(device->evdev, ABS_MT_SLOT, 1);

	/* Logitech Marble Mouse claims to have a middle button */
	if (device->model_flags & EVDEV_MODEL_LOGITECH_MARBLE_MOUSE)
		libevdev_disable_event_code(device->evdev, EV_KEY, BTN_MIDDLE);
}

static void
libevdev_log_func(const struct libevdev *evdev,
		  enum libevdev_log_priority priority,
		  void *data,
		  const char *file,
		  int line,
		  const char *func,
		  const char *format,
		  va_list args)
{
	struct libinput *libinput = data;
	enum libinput_log_priority pri = LIBEVDEV_LOG_ERROR;
	const char prefix[] = "libevdev: ";
	char fmt[strlen(format) + strlen(prefix) + 1];

	switch (priority) {
	case LIBEVDEV_LOG_ERROR:
		pri = LIBINPUT_LOG_PRIORITY_ERROR;
		break;
	case LIBEVDEV_LOG_INFO:
		pri = LIBINPUT_LOG_PRIORITY_INFO;
		break;
	case LIBEVDEV_LOG_DEBUG:
		pri = LIBINPUT_LOG_PRIORITY_DEBUG;
		break;
	}

	snprintf(fmt, sizeof(fmt), "%s%s", prefix, format);

	log_msg_va(libinput, pri, fmt, args);
}

struct evdev_device *
evdev_device_create(struct libinput_seat *seat, const char *devnode, const char *sysname)
{
	struct libinput *libinput = seat->libinput;
	struct evdev_device *device = NULL;
	int rc;
	int fd;
	int unhandled_device = 0;

	/* Use non-blocking mode so that we can loop on read on
	 * evdev_device_data() until all events on the fd are
	 * read.  mtdev_get() also expects this. */
	fd = open_restricted(libinput, devnode,
			     O_RDWR | O_NONBLOCK | O_CLOEXEC);
	if (fd < 0) {
		log_info(libinput,
			 "%s: opening input device '%s' failed (%s).\n",
			 sysname,
			 devnode,
			 strerror(-fd));
		return NULL;
	}

	device = zalloc(sizeof *device);
	if (device == NULL)
		goto err;

	libinput_device_init(&device->base, seat);
	libinput_seat_ref(seat);

	evdev_drain_fd(fd);

	rc = libevdev_new_from_fd(fd, &device->evdev);
	if (rc != 0)
		goto err;

	libevdev_set_clock_id(device->evdev, CLOCK_MONOTONIC);
	libevdev_set_device_log_function(device->evdev,
					 libevdev_log_func,
					 LIBEVDEV_LOG_ERROR,
					 libinput);
	device->seat_caps = 0;
	device->is_mt = 0;
	device->mtdev = NULL;
	device->dispatch = NULL;
	device->fd = fd;
	device->devnode = devnode;
	device->devname = libevdev_get_name(device->evdev);
	device->sysname = sysname;
	device->scroll.threshold = 5.0; /* Default may be overridden */
	device->scroll.direction_lock_threshold = 5.0; /* Default may be overridden */
	device->scroll.direction = 0;
	device->scroll.wheel_click_angle =
		evdev_read_wheel_click_props(device);
	device->scroll.is_tilt = evdev_read_wheel_tilt_props(device);
	device->model_flags = evdev_read_model_flags(device);
	device->dpi = DEFAULT_MOUSE_DPI;

	/* at most 5 SYN_DROPPED log-messages per 30s */
	ratelimit_init(&device->syn_drop_limit, s2us(30), 5);
	/* at most 5 log-messages per 5s */
	ratelimit_init(&device->nonpointer_rel_limit, s2us(5), 5);

	matrix_init_identity(&device->abs.calibration);
	matrix_init_identity(&device->abs.usermatrix);
	matrix_init_identity(&device->abs.default_calibration);

	evdev_pre_configure_model_quirks(device);

	device->dispatch = evdev_configure_device(device);
	if (device->dispatch == NULL) {
		if (device->seat_caps == 0)
			unhandled_device = 1;
		goto err;
	}

	device->source =
		libinput_add_fd(libinput, fd, evdev_device_dispatch, device);
	if (!device->source)
		goto err;

	if (!evdev_set_device_group(device))
		goto err;

	list_insert(seat->devices_list.prev, &device->base.link);

	evdev_notify_added_device(device);

	return device;

err:
	if (fd >= 0)
		close_restricted(libinput, fd);
	if (device)
		evdev_device_destroy(device);

	return unhandled_device ? EVDEV_UNHANDLED_DEVICE :  NULL;
}

const char *
evdev_device_get_output(struct evdev_device *device)
{
	return device->output_name;
}

const char *
evdev_device_get_sysname(struct evdev_device *device)
{
	return device->sysname;
}

const char *
evdev_device_get_name(struct evdev_device *device)
{
	return device->devname;
}

unsigned int
evdev_device_get_id_product(struct evdev_device *device)
{
	return libevdev_get_id_product(device->evdev);
}

unsigned int
evdev_device_get_id_vendor(struct evdev_device *device)
{
	return libevdev_get_id_vendor(device->evdev);
}

void
evdev_device_set_default_calibration(struct evdev_device *device,
				     const float calibration[6])
{
	matrix_from_farray6(&device->abs.default_calibration, calibration);
	evdev_device_calibrate(device, calibration);
}

void
evdev_device_calibrate(struct evdev_device *device,
		       const float calibration[6])
{
	struct matrix scale,
		      translate,
		      transform;
	double sx, sy;

	matrix_from_farray6(&transform, calibration);
	device->abs.apply_calibration = !matrix_is_identity(&transform);

	if (!device->abs.apply_calibration) {
		matrix_init_identity(&device->abs.calibration);
		return;
	}

	sx = device->abs.absinfo_x->maximum - device->abs.absinfo_x->minimum + 1;
	sy = device->abs.absinfo_y->maximum - device->abs.absinfo_y->minimum + 1;

	/* The transformation matrix is in the form:
	 *  [ a b c ]
	 *  [ d e f ]
	 *  [ 0 0 1 ]
	 * Where a, e are the scale components, a, b, d, e are the rotation
	 * component (combined with scale) and c and f are the translation
	 * component. The translation component in the input matrix must be
	 * normalized to multiples of the device width and height,
	 * respectively. e.g. c == 1 shifts one device-width to the right.
	 *
	 * We pre-calculate a single matrix to apply to event coordinates:
	 *     M = Un-Normalize * Calibration * Normalize
	 *
	 * Normalize: scales the device coordinates to [0,1]
	 * Calibration: user-supplied matrix
	 * Un-Normalize: scales back up to device coordinates
	 * Matrix maths requires the normalize/un-normalize in reverse
	 * order.
	 */

	/* back up the user matrix so we can return it on request */
	matrix_from_farray6(&device->abs.usermatrix, calibration);

	/* Un-Normalize */
	matrix_init_translate(&translate,
			      device->abs.absinfo_x->minimum,
			      device->abs.absinfo_y->minimum);
	matrix_init_scale(&scale, sx, sy);
	matrix_mult(&scale, &translate, &scale);

	/* Calibration */
	matrix_mult(&transform, &scale, &transform);

	/* Normalize */
	matrix_init_translate(&translate,
			      -device->abs.absinfo_x->minimum/sx,
			      -device->abs.absinfo_y->minimum/sy);
	matrix_init_scale(&scale, 1.0/sx, 1.0/sy);
	matrix_mult(&scale, &translate, &scale);

	/* store final matrix in device */
	matrix_mult(&device->abs.calibration, &transform, &scale);
}

void
evdev_read_calibration_prop(struct evdev_device *device)
{
	const char *prop;
	float calibration[6];

	prop = NULL;

	if (prop == NULL)
		return;

	if (!device->abs.absinfo_x || !device->abs.absinfo_y)
		return;

	if (!parse_calibration_property(prop, calibration))
		return;

	evdev_device_set_default_calibration(device, calibration);
	evdev_log_info(device,
		       "applying calibration: %f %f %f %f %f %f\n",
		       calibration[0],
		       calibration[1],
		       calibration[2],
		       calibration[3],
		       calibration[4],
		       calibration[5]);
}

bool
evdev_device_has_capability(struct evdev_device *device,
			    enum libinput_device_capability capability)
{
	switch (capability) {
	case LIBINPUT_DEVICE_CAP_POINTER:
		return !!(device->seat_caps & EVDEV_DEVICE_POINTER);
	case LIBINPUT_DEVICE_CAP_KEYBOARD:
		return !!(device->seat_caps & EVDEV_DEVICE_KEYBOARD);
	case LIBINPUT_DEVICE_CAP_TOUCH:
		return !!(device->seat_caps & EVDEV_DEVICE_TOUCH);
	case LIBINPUT_DEVICE_CAP_GESTURE:
		return !!(device->seat_caps & EVDEV_DEVICE_GESTURE);
	case LIBINPUT_DEVICE_CAP_TABLET_TOOL:
		return !!(device->seat_caps & EVDEV_DEVICE_TABLET);
	case LIBINPUT_DEVICE_CAP_TABLET_PAD:
		return !!(device->seat_caps & EVDEV_DEVICE_TABLET_PAD);
	case LIBINPUT_DEVICE_CAP_SWITCH:
		return !!(device->seat_caps & EVDEV_DEVICE_SWITCH);
	default:
		return false;
	}
}

int
evdev_device_get_size(const struct evdev_device *device,
		      double *width,
		      double *height)
{
	const struct input_absinfo *x, *y;

	x = libevdev_get_abs_info(device->evdev, ABS_X);
	y = libevdev_get_abs_info(device->evdev, ABS_Y);

	if (!x || !y || device->abs.is_fake_resolution ||
	    !x->resolution || !y->resolution)
		return -1;

	*width = evdev_convert_to_mm(x, x->maximum);
	*height = evdev_convert_to_mm(y, y->maximum);

	return 0;
}

int
evdev_device_has_button(struct evdev_device *device, uint32_t code)
{
	if (!(device->seat_caps & EVDEV_DEVICE_POINTER))
		return -1;

	return libevdev_has_event_code(device->evdev, EV_KEY, code);
}

int
evdev_device_has_key(struct evdev_device *device, uint32_t code)
{
	if (!(device->seat_caps & EVDEV_DEVICE_KEYBOARD))
		return -1;

	return libevdev_has_event_code(device->evdev, EV_KEY, code);
}

static inline bool
evdev_is_scrolling(const struct evdev_device *device,
		   enum libinput_pointer_axis axis)
{
	assert(axis == LIBINPUT_POINTER_AXIS_SCROLL_HORIZONTAL ||
	       axis == LIBINPUT_POINTER_AXIS_SCROLL_VERTICAL);

	return (device->scroll.direction & AS_MASK(axis)) != 0;
}

static inline void
evdev_start_scrolling(struct evdev_device *device,
		      enum libinput_pointer_axis axis)
{
	assert(axis == LIBINPUT_POINTER_AXIS_SCROLL_HORIZONTAL ||
	       axis == LIBINPUT_POINTER_AXIS_SCROLL_VERTICAL);

	device->scroll.direction |= AS_MASK(axis);
}

void
evdev_post_scroll(struct evdev_device *device,
		  uint64_t time,
		  enum libinput_pointer_axis_source source,
		  const struct normalized_coords *delta)
{
	const struct normalized_coords *trigger;
	struct normalized_coords event;

	if (!evdev_is_scrolling(device,
				LIBINPUT_POINTER_AXIS_SCROLL_VERTICAL))
		device->scroll.buildup.y += delta->y;
	if (!evdev_is_scrolling(device,
				LIBINPUT_POINTER_AXIS_SCROLL_HORIZONTAL))
		device->scroll.buildup.x += delta->x;

	trigger = &device->scroll.buildup;

	/* If we're not scrolling yet, use a distance trigger: moving
	   past a certain distance starts scrolling */
	if (!evdev_is_scrolling(device,
				LIBINPUT_POINTER_AXIS_SCROLL_HORIZONTAL) &&
	    !evdev_is_scrolling(device,
				LIBINPUT_POINTER_AXIS_SCROLL_VERTICAL)) {
		if (fabs(trigger->y) >= device->scroll.threshold)
			evdev_start_scrolling(device,
					      LIBINPUT_POINTER_AXIS_SCROLL_VERTICAL);
		if (fabs(trigger->x) >= device->scroll.threshold)
			evdev_start_scrolling(device,
					      LIBINPUT_POINTER_AXIS_SCROLL_HORIZONTAL);
	/* We're already scrolling in one direction. Require some
	   trigger speed to start scrolling in the other direction */
	} else if (!evdev_is_scrolling(device,
			       LIBINPUT_POINTER_AXIS_SCROLL_VERTICAL)) {
		if (fabs(delta->y) >= device->scroll.direction_lock_threshold)
			evdev_start_scrolling(device,
				      LIBINPUT_POINTER_AXIS_SCROLL_VERTICAL);
	} else if (!evdev_is_scrolling(device,
				LIBINPUT_POINTER_AXIS_SCROLL_HORIZONTAL)) {
		if (fabs(delta->x) >= device->scroll.direction_lock_threshold)
			evdev_start_scrolling(device,
				      LIBINPUT_POINTER_AXIS_SCROLL_HORIZONTAL);
	}

	event = *delta;

	/* We use the trigger to enable, but the delta from this event for
	 * the actual scroll movement. Otherwise we get a jump once
	 * scrolling engages */
	if (!evdev_is_scrolling(device,
			       LIBINPUT_POINTER_AXIS_SCROLL_VERTICAL))
		event.y = 0.0;

	if (!evdev_is_scrolling(device,
			       LIBINPUT_POINTER_AXIS_SCROLL_HORIZONTAL))
		event.x = 0.0;

	if (!normalized_is_zero(event)) {
		const struct discrete_coords zero_discrete = { 0.0, 0.0 };
		uint32_t axes = device->scroll.direction;

		if (event.y == 0.0)
			axes &= ~AS_MASK(LIBINPUT_POINTER_AXIS_SCROLL_VERTICAL);
		if (event.x == 0.0)
			axes &= ~AS_MASK(LIBINPUT_POINTER_AXIS_SCROLL_HORIZONTAL);

		evdev_notify_axis(device,
				  time,
				  axes,
				  source,
				  &event,
				  &zero_discrete);
	}
}

void
evdev_stop_scroll(struct evdev_device *device,
		  uint64_t time,
		  enum libinput_pointer_axis_source source)
{
	const struct normalized_coords zero = { 0.0, 0.0 };
	const struct discrete_coords zero_discrete = { 0.0, 0.0 };

	/* terminate scrolling with a zero scroll event */
	if (device->scroll.direction != 0)
		pointer_notify_axis(&device->base,
				    time,
				    device->scroll.direction,
				    source,
				    &zero,
				    &zero_discrete);

	device->scroll.buildup.x = 0;
	device->scroll.buildup.y = 0;
	device->scroll.direction = 0;
}

void
evdev_notify_suspended_device(struct evdev_device *device)
{
	struct libinput_device *it;

	if (device->is_suspended)
		return;

	list_for_each(it, &device->base.seat->devices_list, link) {
		struct evdev_device *d = evdev_device(it);
		if (it == &device->base)
			continue;

		if (d->dispatch->interface->device_suspended)
			d->dispatch->interface->device_suspended(d, device);
	}

	device->is_suspended = true;
}

void
evdev_notify_resumed_device(struct evdev_device *device)
{
	struct libinput_device *it;

	if (!device->is_suspended)
		return;

	list_for_each(it, &device->base.seat->devices_list, link) {
		struct evdev_device *d = evdev_device(it);
		if (it == &device->base)
			continue;

		if (d->dispatch->interface->device_resumed)
			d->dispatch->interface->device_resumed(d, device);
	}

	device->is_suspended = false;
}

void
evdev_device_suspend(struct evdev_device *device)
{
	struct libinput *libinput = evdev_libinput_context(device);

	evdev_notify_suspended_device(device);

	if (device->dispatch->interface->suspend)
		device->dispatch->interface->suspend(device->dispatch,
						     device);

	if (device->source) {
		libinput_remove_source(libinput, device->source);
		device->source = NULL;
	}

	if (device->mtdev) {
		mtdev_close_delete(device->mtdev);
		device->mtdev = NULL;
	}

	if (device->fd != -1) {
		close_restricted(libinput, device->fd);
		device->fd = -1;
	}
}

int
evdev_device_resume(struct evdev_device *device)
{
	struct libinput *libinput = evdev_libinput_context(device);
	int fd;
	struct input_event ev;
	enum libevdev_read_status status;

	if (device->fd != -1)
		return 0;

	if (device->was_removed)
		return -ENODEV;

	fd = open_restricted(libinput, device->devnode,
			     O_RDWR | O_NONBLOCK | O_CLOEXEC);

	if (fd < 0)
		return -errno;

	evdev_drain_fd(fd);

	device->fd = fd;

	if (evdev_need_mtdev(device)) {
		device->mtdev = mtdev_new_open(device->fd);
		if (!device->mtdev)
			return -ENODEV;
	}

	libevdev_change_fd(device->evdev, fd);
	libevdev_set_clock_id(device->evdev, CLOCK_MONOTONIC);

	/* re-sync libevdev's view of the device, but discard the actual
	   events. Our device is in a neutral state already */
	libevdev_next_event(device->evdev,
			    LIBEVDEV_READ_FLAG_FORCE_SYNC,
			    &ev);
	do {
		status = libevdev_next_event(device->evdev,
					     LIBEVDEV_READ_FLAG_SYNC,
					     &ev);
	} while (status == LIBEVDEV_READ_STATUS_SYNC);

	device->source =
		libinput_add_fd(libinput, fd, evdev_device_dispatch, device);
	if (!device->source) {
		mtdev_close_delete(device->mtdev);
		return -ENOMEM;
	}

	evdev_notify_resumed_device(device);

	return 0;
}

void
evdev_device_remove(struct evdev_device *device)
{
	struct libinput_device *dev;

	evdev_log_info(device, "device removed\n");

	list_for_each(dev, &device->base.seat->devices_list, link) {
		struct evdev_device *d = evdev_device(dev);
		if (dev == &device->base)
			continue;

		if (d->dispatch->interface->device_removed)
			d->dispatch->interface->device_removed(d, device);
	}

	evdev_device_suspend(device);

	if (device->dispatch->interface->remove)
		device->dispatch->interface->remove(device->dispatch);

	/* A device may be removed while suspended, mark it to
	 * skip re-opening a different device with the same node */
	device->was_removed = true;

	list_remove(&device->base.link);

	notify_removed_device(&device->base);
	libinput_device_unref(&device->base);
}

void
evdev_device_destroy(struct evdev_device *device)
{
	struct evdev_dispatch *dispatch;

	dispatch = device->dispatch;
	if (dispatch)
		dispatch->interface->destroy(dispatch);

	if (device->base.group)
		libinput_device_group_unref(device->base.group);

	free(device->output_name);
	filter_destroy(device->pointer.filter);
	libinput_seat_unref(device->base.seat);
	libevdev_free(device->evdev);
	free(device);
}

bool
evdev_tablet_has_left_handed(struct evdev_device *device)
{
	bool has_left_handed = false;
#if HAVE_LIBWACOM
	WacomDeviceDatabase *db;
	WacomDevice *d = NULL;
	WacomError *error;

	db = libwacom_database_new();
	if (!db) {
		evdev_log_info(device,
			       "failed to initialize libwacom context.\n");
		goto out;
	}

	error = libwacom_error_new();

	d = libwacom_new_from_path(db,
				   device->devnode,
				   WFALLBACK_NONE,
				   error);

	if (d) {
		if (libwacom_is_reversible(d))
			has_left_handed = true;
	} else if (libwacom_error_get_code(error) == WERROR_UNKNOWN_MODEL) {
		evdev_log_info(device,
			       "tablet '%s' unknown to libwacom\n",
			       device->devname);
	} else {
		evdev_log_error(device,
				"libwacom error: %s\n",
				libwacom_error_get_message(error));
	}

	if (error)
		libwacom_error_free(&error);
	if (d)
		libwacom_destroy(d);
	libwacom_database_destroy(db);

out:
#endif
	return has_left_handed;
}<|MERGE_RESOLUTION|>--- conflicted
+++ resolved
@@ -78,46 +78,6 @@
 	enum evdev_device_udev_tags tag;
 };
 
-<<<<<<< HEAD
-=======
-static const struct evdev_udev_tag_match evdev_udev_tag_matches[] = {
-	{"ID_INPUT",			EVDEV_UDEV_TAG_INPUT},
-	{"ID_INPUT_KEYBOARD",		EVDEV_UDEV_TAG_KEYBOARD},
-	{"ID_INPUT_KEY",		EVDEV_UDEV_TAG_KEYBOARD},
-	{"ID_INPUT_MOUSE",		EVDEV_UDEV_TAG_MOUSE},
-	{"ID_INPUT_TOUCHPAD",		EVDEV_UDEV_TAG_TOUCHPAD},
-	{"ID_INPUT_TOUCHSCREEN",	EVDEV_UDEV_TAG_TOUCHSCREEN},
-	{"ID_INPUT_TABLET",		EVDEV_UDEV_TAG_TABLET},
-	{"ID_INPUT_TABLET_PAD",		EVDEV_UDEV_TAG_TABLET_PAD},
-	{"ID_INPUT_JOYSTICK",		EVDEV_UDEV_TAG_JOYSTICK},
-	{"ID_INPUT_ACCELEROMETER",	EVDEV_UDEV_TAG_ACCELEROMETER},
-	{"ID_INPUT_POINTINGSTICK",	EVDEV_UDEV_TAG_POINTINGSTICK},
-	{"ID_INPUT_TRACKBALL",		EVDEV_UDEV_TAG_TRACKBALL},
-	{"ID_INPUT_SWITCH",		EVDEV_UDEV_TAG_SWITCH},
-};
-
-static inline bool
-parse_udev_flag(struct evdev_device *device,
-		struct udev_device *udev_device,
-		const char *property)
-{
-	const char *val;
-
-	val = udev_device_get_property_value(udev_device, property);
-	if (!val)
-		return false;
-
-	if (streq(val, "1"))
-		return true;
-	if (!streq(val, "0"))
-		evdev_log_error(device,
-				"property %s has invalid value '%s'\n",
-				property,
-				val);
-	return false;
-}
-
->>>>>>> 401728a1
 static void
 hw_set_key_down(struct fallback_dispatch *dispatch, int code, int pressed)
 {
@@ -1122,8 +1082,7 @@
 	}
 
 	/* This should eventually become ID_INPUT_KEYBOARD_INTEGRATION */
-	prop = udev_device_get_property_value(udev_device,
-					      "LIBINPUT_ATTR_KEYBOARD_INTEGRATION");
+	prop = NULL;
 	if (prop) {
 		if (streq(prop, "internal")) {
 			evdev_tag_keyboard_internal(device);
@@ -2257,58 +2216,7 @@
 static inline uint32_t
 evdev_read_model_flags(struct evdev_device *device)
 {
-<<<<<<< HEAD
 	return 0;
-=======
-	const struct model_map {
-		const char *property;
-		enum evdev_device_model model;
-	} model_map[] = {
-#define MODEL(name) { "LIBINPUT_MODEL_" #name, EVDEV_MODEL_##name }
-		MODEL(LENOVO_X230),
-		MODEL(LENOVO_X230),
-		MODEL(LENOVO_X220_TOUCHPAD_FW81),
-		MODEL(CHROMEBOOK),
-		MODEL(SYSTEM76_BONOBO),
-		MODEL(SYSTEM76_GALAGO),
-		MODEL(SYSTEM76_KUDU),
-		MODEL(CLEVO_W740SU),
-		MODEL(APPLE_TOUCHPAD),
-		MODEL(WACOM_TOUCHPAD),
-		MODEL(ALPS_TOUCHPAD),
-		MODEL(SYNAPTICS_SERIAL_TOUCHPAD),
-		MODEL(JUMPING_SEMI_MT),
-		MODEL(CYBORG_RAT),
-		MODEL(HP_STREAM11_TOUCHPAD),
-		MODEL(LENOVO_T450_TOUCHPAD),
-		MODEL(TOUCHPAD_VISIBLE_MARKER),
-		MODEL(TRACKBALL),
-		MODEL(APPLE_MAGICMOUSE),
-		MODEL(HP8510_TOUCHPAD),
-		MODEL(HP6910_TOUCHPAD),
-		MODEL(HP_ZBOOK_STUDIO_G3),
-		MODEL(HP_PAVILION_DM4_TOUCHPAD),
-		MODEL(APPLE_TOUCHPAD_ONEBUTTON),
-		MODEL(LOGITECH_MARBLE_MOUSE),
-#undef MODEL
-		{ "ID_INPUT_TRACKBALL", EVDEV_MODEL_TRACKBALL },
-		{ NULL, EVDEV_MODEL_DEFAULT },
-	};
-	const struct model_map *m = model_map;
-	uint32_t model_flags = 0;
-
-	while (m->property) {
-		if (parse_udev_flag(device,
-				    device->udev_device,
-				    m->property)) {
-			evdev_log_debug(device, "tagged as %s\n", m->property);
-			model_flags |= m->model;
-		}
-		m++;
-	}
-
-	return model_flags;
->>>>>>> 401728a1
 }
 
 static inline bool
@@ -2390,7 +2298,6 @@
 {
 	struct libevdev *evdev = device->evdev;
 	enum evdev_device_udev_tags tags = 0;
-<<<<<<< HEAD
 	struct stat st;
 
 	if (fstat(device->fd, &st) < 0)
@@ -2410,18 +2317,6 @@
 			tags |= EVDEV_UDEV_TAG_TOUCHPAD;
 		} else if (libevdev_has_event_code(evdev, EV_KEY, BTN_MOUSE)) {
 			tags |= EVDEV_UDEV_TAG_MOUSE;
-=======
-	int i;
-
-	for (i = 0; i < 2 && udev_device; i++) {
-		unsigned j;
-		for (j = 0; j < ARRAY_LENGTH(evdev_udev_tag_matches); j++) {
-			const struct evdev_udev_tag_match match = evdev_udev_tag_matches[j];
-			if (parse_udev_flag(device,
-					    udev_device,
-					    match.name))
-				tags |= match.tag;
->>>>>>> 401728a1
 		}
 	}
 
