--- conflicted
+++ resolved
@@ -1966,15 +1966,10 @@
 					 INPUT_PROP_BUTTONPAD);
 
 	/* Touchpad is a clickpad but INPUT_PROP_BUTTONPAD is not set, see
-<<<<<<< HEAD
-	 * https://gitlab.freedesktop.org/libinput/libinput/issues/177 */
-	if (evdev_device_has_model_quirk(device, QUIRK_MODEL_LENOVO_T480S_TOUCHPAD))
-=======
 	 * https://gitlab.freedesktop.org/libinput/libinput/issues/177 and
 	 * https://gitlab.freedesktop.org/libinput/libinput/issues/234 */
 	if (evdev_device_has_model_quirk(device, QUIRK_MODEL_LENOVO_T480S_TOUCHPAD) ||
 	    evdev_device_has_model_quirk(device, QUIRK_MODEL_LENOVO_L380_TOUCHPAD))
->>>>>>> 8610c180
 		libevdev_enable_property(device->evdev,
 					 INPUT_PROP_BUTTONPAD);
 
