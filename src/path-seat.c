/*
 * Copyright © 2013-2015 Red Hat, Inc.
 *
 * Permission is hereby granted, free of charge, to any person obtaining a
 * copy of this software and associated documentation files (the "Software"),
 * to deal in the Software without restriction, including without limitation
 * the rights to use, copy, modify, merge, publish, distribute, sublicense,
 * and/or sell copies of the Software, and to permit persons to whom the
 * Software is furnished to do so, subject to the following conditions:
 *
 * The above copyright notice and this permission notice (including the next
 * paragraph) shall be included in all copies or substantial portions of the
 * Software.
 *
 * THE SOFTWARE IS PROVIDED "AS IS", WITHOUT WARRANTY OF ANY KIND, EXPRESS OR
 * IMPLIED, INCLUDING BUT NOT LIMITED TO THE WARRANTIES OF MERCHANTABILITY,
 * FITNESS FOR A PARTICULAR PURPOSE AND NONINFRINGEMENT.  IN NO EVENT SHALL
 * THE AUTHORS OR COPYRIGHT HOLDERS BE LIABLE FOR ANY CLAIM, DAMAGES OR OTHER
 * LIABILITY, WHETHER IN AN ACTION OF CONTRACT, TORT OR OTHERWISE, ARISING
 * FROM, OUT OF OR IN CONNECTION WITH THE SOFTWARE OR THE USE OR OTHER
 * DEALINGS IN THE SOFTWARE.
 */

#include "config.h"

#include <errno.h>
#include <fcntl.h>
#include <string.h>
#include <sys/stat.h>

#include "path-seat.h"
#include "evdev.h"

static const char default_seat[] = "seat0";
static const char default_seat_name[] = "default";

static void
path_disable_device(struct libinput *libinput,
		    struct evdev_device *device)
{
	struct libinput_seat *seat = device->base.seat;
	struct evdev_device *dev, *next;

	list_for_each_safe(dev, next,
			   &seat->devices_list, base.link) {
		if (dev != device)
			continue;

		evdev_device_remove(device);
		break;
	}
}

static void
path_input_disable(struct libinput *libinput)
{
	struct path_input *input = (struct path_input*)libinput;
	struct path_seat *seat, *tmp;
	struct evdev_device *device, *next;

	list_for_each_safe(seat, tmp, &input->base.seat_list, base.link) {
		libinput_seat_ref(&seat->base);
		list_for_each_safe(device, next,
				   &seat->base.devices_list, base.link)
			path_disable_device(libinput, device);
		libinput_seat_unref(&seat->base);
	}
}

static void
path_seat_destroy(struct libinput_seat *seat)
{
	struct path_seat *pseat = (struct path_seat*)seat;
	free(pseat);
}

static struct path_seat*
path_seat_create(struct path_input *input,
		 const char *seat_name,
		 const char *seat_logical_name)
{
	struct path_seat *seat;

	seat = zalloc(sizeof(*seat));
	if (!seat)
		return NULL;

	libinput_seat_init(&seat->base, &input->base, seat_name,
			   seat_logical_name, path_seat_destroy);

	return seat;
}

static struct path_seat*
path_seat_get_named(struct path_input *input,
		    const char *seat_name_physical,
		    const char *seat_name_logical)
{
	struct path_seat *seat;

	list_for_each(seat, &input->base.seat_list, base.link) {
		if (streq(seat->base.physical_name, seat_name_physical) &&
		    streq(seat->base.logical_name, seat_name_logical))
			return seat;
	}

	return NULL;
}

static struct libinput_device *
path_device_enable(struct path_input *input,
		   struct path_device *dev,
		   const char *seat_logical_name_override)
{
	struct path_seat *seat;
	struct evdev_device *device = NULL;
	char *seat_name = NULL, *seat_logical_name = NULL;
<<<<<<< HEAD
	const char *seat_prop;

	seat_prop = NULL;
=======
	const char *seat_prop, *output_name;
	const char *devnode, *sysname;

	devnode = udev_device_get_devnode(udev_device);
	sysname = udev_device_get_sysname(udev_device);

	seat_prop = udev_device_get_property_value(udev_device, "ID_SEAT");
>>>>>>> 2d243cc8
	seat_name = strdup(seat_prop ? seat_prop : default_seat);

	if (seat_logical_name_override) {
		seat_logical_name = strdup(seat_logical_name_override);
	} else {
		seat_prop = NULL;
		seat_logical_name = strdup(seat_prop ? seat_prop : default_seat_name);
	}

	if (!seat_logical_name) {
		log_error(&input->base,
<<<<<<< HEAD
			  "failed to create seat name for device '%s'.\n",
			  dev->devnode);
=======
			  "%s: failed to create seat name for device '%s'.\n",
			  sysname,
			  devnode);
>>>>>>> 2d243cc8
		goto out;
	}

	seat = path_seat_get_named(input, seat_name, seat_logical_name);

	if (seat) {
		libinput_seat_ref(&seat->base);
	} else {
		seat = path_seat_create(input, seat_name, seat_logical_name);
		if (!seat) {
			log_info(&input->base,
<<<<<<< HEAD
				 "failed to create seat for device '%s'.\n",
				 dev->devnode);
=======
				 "%s: failed to create seat for device '%s'.\n",
				 sysname,
				 devnode);
>>>>>>> 2d243cc8
			goto out;
		}
	}

	device = evdev_device_create(&seat->base, dev->devnode);
	libinput_seat_unref(&seat->base);

	if (device == EVDEV_UNHANDLED_DEVICE) {
		device = NULL;
		log_info(&input->base,
<<<<<<< HEAD
			 "not using input device '%s'.\n",
			 dev->devnode);
		goto out;
	} else if (device == NULL) {
		log_info(&input->base,
			 "failed to create input device '%s'.\n",
			 dev->devnode);
=======
			 "%-7s - not using input device '%s'.\n",
			 sysname,
			 devnode);
		goto out;
	} else if (device == NULL) {
		log_info(&input->base,
			 "%-7s - failed to create input device '%s'.\n",
			 sysname,
			 devnode);
>>>>>>> 2d243cc8
		goto out;
	}

	evdev_read_calibration_prop(device);
	output_name = udev_device_get_property_value(udev_device, "WL_OUTPUT");
	if (output_name)
		device->output_name = strdup(output_name);

out:
	free(seat_name);
	free(seat_logical_name);

	return device ? &device->base : NULL;
}

static int
path_input_enable(struct libinput *libinput)
{
	struct path_input *input = (struct path_input*)libinput;
	struct path_device *dev;

	list_for_each(dev, &input->path_list, link) {
		if (path_device_enable(input, dev, NULL) == NULL) {
			path_input_disable(libinput);
			return -1;
		}
	}

	return 0;
}

static void
path_input_destroy(struct libinput *input)
{
	struct path_input *path_input = (struct path_input*)input;
	struct path_device *dev, *tmp;

	list_for_each_safe(dev, tmp, &path_input->path_list, link) {
		free(dev->devnode);
		free(dev);
	}

}

static struct libinput_device *
path_create_device(struct libinput *libinput,
		   const char *devnode,
		   const char *seat_name)
{
	struct path_input *input = (struct path_input*)libinput;
	struct path_device *dev;
	struct libinput_device *device;

	dev = zalloc(sizeof *dev);
	if (!dev)
		return NULL;

	dev->devnode = strdup(devnode);
	if (!dev->devnode) {
		free(dev);
		return NULL;
	}

	list_insert(&input->path_list, &dev->link);

	device = path_device_enable(input, dev, seat_name);

	if (!device) {
		free(dev->devnode);
		list_remove(&dev->link);
		free(dev);
	}

	return device;
}

static int
path_device_change_seat(struct libinput_device *device,
			const char *seat_name)
{
	struct libinput *libinput = device->seat->libinput;
<<<<<<< HEAD
	struct evdev_device *evdev_device = (struct evdev_device *)device;
	char *devnode;

	devnode = strdup(evdev_device->devnode);
	if (!devnode)
		return -1;
=======
	struct evdev_device *evdev = evdev_device(device);
	struct udev_device *udev_device = NULL;
	int rc = -1;

	udev_device = evdev->udev_device;
	udev_device_ref(udev_device);
>>>>>>> 2d243cc8
	libinput_path_remove_device(device);

	device = path_create_device(libinput, devnode, seat_name);
	free(devnode);
	return device == NULL ? -1 : 0;
}

static const struct libinput_interface_backend interface_backend = {
	.resume = path_input_enable,
	.suspend = path_input_disable,
	.destroy = path_input_destroy,
	.device_change_seat = path_device_change_seat,
};

LIBINPUT_EXPORT struct libinput *
libinput_path_create_context(const struct libinput_interface *interface,
			     void *user_data)
{
	struct path_input *input;

	if (!interface)
		return NULL;

	input = zalloc(sizeof *input);
	if (!input ||
	    libinput_init(&input->base, interface,
			  &interface_backend, user_data) != 0) {
		free(input);
		return NULL;
	}

	list_init(&input->path_list);

	return &input->base;
}

LIBINPUT_EXPORT struct libinput_device *
libinput_path_add_device(struct libinput *libinput,
			 const char *path)
{
	struct libinput_device *device;

	if (libinput->interface_backend != &interface_backend) {
		log_bug_client(libinput, "Mismatching backends.\n");
		return NULL;
	}

	device = path_create_device(libinput, path, NULL);
	return device;
}

LIBINPUT_EXPORT void
libinput_path_remove_device(struct libinput_device *device)
{
	struct libinput *libinput = device->seat->libinput;
	struct path_input *input = (struct path_input*)libinput;
	struct libinput_seat *seat;
	struct evdev_device *evdev = evdev_device(device);
	struct path_device *dev;

	if (libinput->interface_backend != &interface_backend) {
		log_bug_client(libinput, "Mismatching backends.\n");
		return;
	}

	list_for_each(dev, &input->path_list, link) {
		if (dev->devnode == evdev->devnode) {
			list_remove(&dev->link);
			free(dev->devnode);
			free(dev);
			break;
		}
	}

	seat = device->seat;
	libinput_seat_ref(seat);
	path_disable_device(libinput, evdev);
	libinput_seat_unref(seat);
}<|MERGE_RESOLUTION|>--- conflicted
+++ resolved
@@ -115,19 +115,9 @@
 	struct path_seat *seat;
 	struct evdev_device *device = NULL;
 	char *seat_name = NULL, *seat_logical_name = NULL;
-<<<<<<< HEAD
-	const char *seat_prop;
+	const char *seat_prop, *output_name;
 
 	seat_prop = NULL;
-=======
-	const char *seat_prop, *output_name;
-	const char *devnode, *sysname;
-
-	devnode = udev_device_get_devnode(udev_device);
-	sysname = udev_device_get_sysname(udev_device);
-
-	seat_prop = udev_device_get_property_value(udev_device, "ID_SEAT");
->>>>>>> 2d243cc8
 	seat_name = strdup(seat_prop ? seat_prop : default_seat);
 
 	if (seat_logical_name_override) {
@@ -139,14 +129,9 @@
 
 	if (!seat_logical_name) {
 		log_error(&input->base,
-<<<<<<< HEAD
-			  "failed to create seat name for device '%s'.\n",
+			  "%s: failed to create seat name for device '%s'.\n",
+			  dev->sysname,
 			  dev->devnode);
-=======
-			  "%s: failed to create seat name for device '%s'.\n",
-			  sysname,
-			  devnode);
->>>>>>> 2d243cc8
 		goto out;
 	}
 
@@ -158,48 +143,33 @@
 		seat = path_seat_create(input, seat_name, seat_logical_name);
 		if (!seat) {
 			log_info(&input->base,
-<<<<<<< HEAD
-				 "failed to create seat for device '%s'.\n",
+				 "%s: failed to create seat for device '%s'.\n",
+				 dev->sysname,
 				 dev->devnode);
-=======
-				 "%s: failed to create seat for device '%s'.\n",
-				 sysname,
-				 devnode);
->>>>>>> 2d243cc8
 			goto out;
 		}
 	}
 
-	device = evdev_device_create(&seat->base, dev->devnode);
+	device = evdev_device_create(&seat->base, dev->devnode, dev->sysname);
 	libinput_seat_unref(&seat->base);
 
 	if (device == EVDEV_UNHANDLED_DEVICE) {
 		device = NULL;
 		log_info(&input->base,
-<<<<<<< HEAD
-			 "not using input device '%s'.\n",
+			 "%-7s - not using input device '%s'.\n",
+			 dev->sysname,
 			 dev->devnode);
 		goto out;
 	} else if (device == NULL) {
 		log_info(&input->base,
-			 "failed to create input device '%s'.\n",
+			 "%-7s - failed to create input device '%s'.\n",
+			 dev->sysname,
 			 dev->devnode);
-=======
-			 "%-7s - not using input device '%s'.\n",
-			 sysname,
-			 devnode);
 		goto out;
-	} else if (device == NULL) {
-		log_info(&input->base,
-			 "%-7s - failed to create input device '%s'.\n",
-			 sysname,
-			 devnode);
->>>>>>> 2d243cc8
-		goto out;
 	}
 
 	evdev_read_calibration_prop(device);
-	output_name = udev_device_get_property_value(udev_device, "WL_OUTPUT");
+	output_name = NULL;
 	if (output_name)
 		device->output_name = strdup(output_name);
 
@@ -257,6 +227,11 @@
 		free(dev);
 		return NULL;
 	}
+	dev->sysname = strrchr(devnode, '/');
+	if (dev->sysname)
+		++dev->sysname;
+	else
+		dev->sysname = "";
 
 	list_insert(&input->path_list, &dev->link);
 
@@ -276,21 +251,12 @@
 			const char *seat_name)
 {
 	struct libinput *libinput = device->seat->libinput;
-<<<<<<< HEAD
-	struct evdev_device *evdev_device = (struct evdev_device *)device;
+	struct evdev_device *evdev = evdev_device(device);
 	char *devnode;
 
-	devnode = strdup(evdev_device->devnode);
+	devnode = strdup(evdev->devnode);
 	if (!devnode)
 		return -1;
-=======
-	struct evdev_device *evdev = evdev_device(device);
-	struct udev_device *udev_device = NULL;
-	int rc = -1;
-
-	udev_device = evdev->udev_device;
-	udev_device_ref(udev_device);
->>>>>>> 2d243cc8
 	libinput_path_remove_device(device);
 
 	device = path_create_device(libinput, devnode, seat_name);
