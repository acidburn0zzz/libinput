--- conflicted
+++ resolved
@@ -42,6 +42,8 @@
 struct path_device {
 	struct list link;
 	struct udev_device *udev_device;
+	char *devnode;
+	char *sysname;
 };
 
 struct path_seat {
@@ -123,30 +125,14 @@
 	return NULL;
 }
 
-<<<<<<< HEAD
-static struct libinput_device *
-path_device_enable(struct path_input *input,
-		   struct path_device *dev,
-		   const char *seat_logical_name_override)
-=======
 static struct path_seat *
 path_seat_get_for_device(struct path_input *input,
-			 struct udev_device *udev_device,
+			 struct path_device *dev,
 			 const char *seat_logical_name_override)
->>>>>>> cc35d33f
 {
 	struct path_seat *seat = NULL;
 	char *seat_name = NULL, *seat_logical_name = NULL;
-<<<<<<< HEAD
-	const char *seat_prop, *output_name;
-=======
 	const char *seat_prop;
-
-	const char *devnode, *sysname;
-
-	devnode = udev_device_get_devnode(udev_device);
-	sysname = udev_device_get_sysname(udev_device);
->>>>>>> cc35d33f
 
 #if HAVE_UDEV
 	seat_prop = udev_device_get_property_value(udev_device, "ID_SEAT");
@@ -178,23 +164,11 @@
 
 	if (!seat)
 		seat = path_seat_create(input, seat_name, seat_logical_name);
-<<<<<<< HEAD
-		if (!seat) {
-			log_info(&input->base,
-				 "%s: failed to create seat for device '%s'.\n",
-				 dev->sysname,
-				 dev->devnode);
-			goto out;
-		}
-	}
-
-	device = evdev_device_create(&seat->base, dev->udev_device, dev->devnode, dev->sysname);
-=======
 	if (!seat) {
 		log_info(&input->base,
 			 "%s: failed to create seat for device '%s'.\n",
-			 sysname,
-			 devnode);
+			 dev->sysname,
+			 dev->devnode);
 		goto out;
 	}
 
@@ -208,23 +182,18 @@
 
 static struct libinput_device *
 path_device_enable(struct path_input *input,
-		   struct udev_device *udev_device,
+		   struct path_device *dev,
 		   const char *seat_logical_name_override)
 {
 	struct path_seat *seat;
 	struct evdev_device *device = NULL;
 	const char *output_name;
-	const char *devnode, *sysname;
-
-	devnode = udev_device_get_devnode(udev_device);
-	sysname = udev_device_get_sysname(udev_device);
-
-	seat = path_seat_get_for_device(input, udev_device, seat_logical_name_override);
+
+	seat = path_seat_get_for_device(input, dev, seat_logical_name_override);
 	if (!seat)
 		goto out;
 
-	device = evdev_device_create(&seat->base, udev_device);
->>>>>>> cc35d33f
+	device = evdev_device_create(&seat->base, dev->udev_device, dev->devnode, dev->sysname);
 	libinput_seat_unref(&seat->base);
 
 	if (device == EVDEV_UNHANDLED_DEVICE) {
@@ -274,7 +243,11 @@
 path_device_destroy(struct path_device *dev)
 {
 	list_remove(&dev->link);
+#if HAVE_UDEV
 	udev_device_unref(dev->udev_device);
+#else
+	free(dev->devnode);
+#endif
 	free(dev);
 }
 
@@ -288,20 +261,8 @@
 	udev_unref(path_input->udev);
 #endif
 
-<<<<<<< HEAD
-	list_for_each_safe(dev, tmp, &path_input->path_list, link) {
-#if HAVE_UDEV
-		udev_device_unref(dev->udev_device);
-#else
-		free(dev->devnode);
-#endif
-		free(dev);
-	}
-=======
 	list_for_each_safe(dev, tmp, &path_input->path_list, link)
 		path_device_destroy(dev);
->>>>>>> cc35d33f
-
 }
 
 static struct libinput_device *
@@ -333,20 +294,8 @@
 
 	device = path_device_enable(input, dev, seat_name);
 
-<<<<<<< HEAD
-	if (!device) {
-#if HAVE_UDEV
-		udev_device_unref(dev->udev_device);
-#else
-		free(dev->devnode);
-#endif
-		list_remove(&dev->link);
-		free(dev);
-	}
-=======
 	if (!device)
 		path_device_destroy(dev);
->>>>>>> cc35d33f
 
 	return device;
 }
@@ -471,7 +420,23 @@
 		return NULL;
 	}
 
-<<<<<<< HEAD
+#if HAVE_UDEV
+	struct path_input *input = (struct path_input *)libinput;
+
+	udev_device = udev_device_from_devnode(libinput, input->udev, path);
+	if (!udev_device) {
+		log_bug_client(libinput, "Invalid path %s\n", path);
+		return NULL;
+	}
+
+	if (ignore_litest_test_suite_device(udev_device)) {
+		udev_device_unref(udev_device);
+		return NULL;
+	}
+#else
+	udev_device = NULL;
+#endif
+
 	/* We cannot do this during path_create_context because the log
 	 * handler isn't set up there but we really want to log to the right
 	 * place if the quirks run into parser errors. So we have to do it
@@ -479,39 +444,8 @@
 	 */
 	libinput_init_quirks(libinput);
 
-#if HAVE_UDEV
-	struct path_input *input = (struct path_input *)libinput;
-
-	udev_device = udev_device_from_devnode(libinput, input->udev, path);
-=======
-	udev_device = udev_device_from_devnode(libinput, udev, path);
->>>>>>> cc35d33f
-	if (!udev_device) {
-		log_bug_client(libinput, "Invalid path %s\n", path);
-		return NULL;
-	}
-
-	if (ignore_litest_test_suite_device(udev_device)) {
-		udev_device_unref(udev_device);
-		return NULL;
-	}
-#else
-	udev_device = NULL;
-#endif
-
-<<<<<<< HEAD
 	device = path_create_device(libinput, udev_device, path, NULL);
 #if HAVE_UDEV
-=======
-	/* We cannot do this during path_create_context because the log
-	 * handler isn't set up there but we really want to log to the right
-	 * place if the quirks run into parser errors. So we have to do it
-	 * on the first call to add_device.
-	 */
-	libinput_init_quirks(libinput);
-
-	device = path_create_device(libinput, udev_device, NULL);
->>>>>>> cc35d33f
 	udev_device_unref(udev_device);
 #endif
 	return device;
