/*
 * Copyright © 2013-2015 Red Hat, Inc.
 *
 * Permission is hereby granted, free of charge, to any person obtaining a
 * copy of this software and associated documentation files (the "Software"),
 * to deal in the Software without restriction, including without limitation
 * the rights to use, copy, modify, merge, publish, distribute, sublicense,
 * and/or sell copies of the Software, and to permit persons to whom the
 * Software is furnished to do so, subject to the following conditions:
 *
 * The above copyright notice and this permission notice (including the next
 * paragraph) shall be included in all copies or substantial portions of the
 * Software.
 *
 * THE SOFTWARE IS PROVIDED "AS IS", WITHOUT WARRANTY OF ANY KIND, EXPRESS OR
 * IMPLIED, INCLUDING BUT NOT LIMITED TO THE WARRANTIES OF MERCHANTABILITY,
 * FITNESS FOR A PARTICULAR PURPOSE AND NONINFRINGEMENT.  IN NO EVENT SHALL
 * THE AUTHORS OR COPYRIGHT HOLDERS BE LIABLE FOR ANY CLAIM, DAMAGES OR OTHER
 * LIABILITY, WHETHER IN AN ACTION OF CONTRACT, TORT OR OTHERWISE, ARISING
 * FROM, OUT OF OR IN CONNECTION WITH THE SOFTWARE OR THE USE OR OTHER
 * DEALINGS IN THE SOFTWARE.
 */

#include "config.h"

#include <errno.h>
#include <fcntl.h>
#include <string.h>
#include <sys/stat.h>

#include "path-seat.h"
#include "evdev.h"

static const char default_seat[] = "seat0";
static const char default_seat_name[] = "default";

static void
path_disable_device(struct libinput *libinput,
		    struct evdev_device *device)
{
	struct libinput_seat *seat = device->base.seat;
	struct evdev_device *dev, *next;

	list_for_each_safe(dev, next,
			   &seat->devices_list, base.link) {
		if (dev != device)
			continue;

		evdev_device_remove(device);
		break;
	}
}

static void
path_input_disable(struct libinput *libinput)
{
	struct path_input *input = (struct path_input*)libinput;
	struct path_seat *seat, *tmp;
	struct evdev_device *device, *next;

	list_for_each_safe(seat, tmp, &input->base.seat_list, base.link) {
		libinput_seat_ref(&seat->base);
		list_for_each_safe(device, next,
				   &seat->base.devices_list, base.link)
			path_disable_device(libinput, device);
		libinput_seat_unref(&seat->base);
	}
}

static void
path_seat_destroy(struct libinput_seat *seat)
{
	struct path_seat *pseat = (struct path_seat*)seat;
	free(pseat);
}

static struct path_seat*
path_seat_create(struct path_input *input,
		 const char *seat_name,
		 const char *seat_logical_name)
{
	struct path_seat *seat;

	seat = zalloc(sizeof(*seat));

	libinput_seat_init(&seat->base, &input->base, seat_name,
			   seat_logical_name, path_seat_destroy);

	return seat;
}

static struct path_seat*
path_seat_get_named(struct path_input *input,
		    const char *seat_name_physical,
		    const char *seat_name_logical)
{
	struct path_seat *seat;

	list_for_each(seat, &input->base.seat_list, base.link) {
		if (streq(seat->base.physical_name, seat_name_physical) &&
		    streq(seat->base.logical_name, seat_name_logical))
			return seat;
	}

	return NULL;
}

static struct libinput_device *
path_device_enable(struct path_input *input,
		   struct path_device *dev,
		   const char *seat_logical_name_override)
{
	struct path_seat *seat;
	struct evdev_device *device = NULL;
	char *seat_name = NULL, *seat_logical_name = NULL;
	const char *seat_prop;

	seat_prop = NULL;
	seat_name = safe_strdup(seat_prop ? seat_prop : default_seat);

	if (seat_logical_name_override) {
		seat_logical_name = safe_strdup(seat_logical_name_override);
	} else {
		seat_prop = NULL;
		seat_logical_name = strdup(seat_prop ? seat_prop : default_seat_name);
	}

	if (!seat_logical_name) {
		log_error(&input->base,
			  "%s: failed to create seat name for device '%s'.\n",
			  dev->sysname,
			  dev->devnode);
		goto out;
	}

	seat = path_seat_get_named(input, seat_name, seat_logical_name);

	if (seat) {
		libinput_seat_ref(&seat->base);
	} else {
		seat = path_seat_create(input, seat_name, seat_logical_name);
		if (!seat) {
			log_info(&input->base,
				 "%s: failed to create seat for device '%s'.\n",
				 dev->sysname,
				 dev->devnode);
			goto out;
		}
	}

	device = evdev_device_create(&seat->base, dev->devnode, dev->sysname);
	libinput_seat_unref(&seat->base);

	if (device == EVDEV_UNHANDLED_DEVICE) {
		device = NULL;
		log_info(&input->base,
			 "%-7s - not using input device '%s'.\n",
			 dev->sysname,
			 dev->devnode);
		goto out;
	} else if (device == NULL) {
		log_info(&input->base,
			 "%-7s - failed to create input device '%s'.\n",
			 dev->sysname,
			 dev->devnode);
		goto out;
	}

	evdev_read_calibration_prop(device);
	device->output_name = NULL;

out:
	free(seat_name);
	free(seat_logical_name);

	return device ? &device->base : NULL;
}

static int
path_input_enable(struct libinput *libinput)
{
	struct path_input *input = (struct path_input*)libinput;
	struct path_device *dev;

	list_for_each(dev, &input->path_list, link) {
		if (path_device_enable(input, dev, NULL) == NULL) {
			path_input_disable(libinput);
			return -1;
		}
	}

	return 0;
}

static void
path_input_destroy(struct libinput *input)
{
	struct path_input *path_input = (struct path_input*)input;
	struct path_device *dev, *tmp;

	list_for_each_safe(dev, tmp, &path_input->path_list, link) {
		free(dev->devnode);
		free(dev);
	}

}

static struct libinput_device *
path_create_device(struct libinput *libinput,
		   const char *devnode,
		   const char *seat_name)
{
	struct path_input *input = (struct path_input*)libinput;
	struct path_device *dev;
	struct libinput_device *device;

	dev = zalloc(sizeof *dev);
	dev->devnode = safe_strdup(devnode);
	dev->sysname = strrchr(devnode, '/');
	if (dev->sysname)
		++dev->sysname;
	else
		dev->sysname = "";

	list_insert(&input->path_list, &dev->link);

	device = path_device_enable(input, dev, seat_name);

	if (!device) {
		free(dev->devnode);
		list_remove(&dev->link);
		free(dev);
	}

	return device;
}

static int
path_device_change_seat(struct libinput_device *device,
			const char *seat_name)
{
	struct libinput *libinput = device->seat->libinput;
	struct evdev_device *evdev = evdev_device(device);
	char *devnode;

	devnode = strdup(evdev->devnode);
	if (!devnode)
		return -1;
	libinput_path_remove_device(device);

	device = path_create_device(libinput, devnode, seat_name);
	free(devnode);
	return device == NULL ? -1 : 0;
}

static const struct libinput_interface_backend interface_backend = {
	.resume = path_input_enable,
	.suspend = path_input_disable,
	.destroy = path_input_destroy,
	.device_change_seat = path_device_change_seat,
};

LIBINPUT_EXPORT struct libinput *
libinput_path_create_context(const struct libinput_interface *interface,
			     void *user_data)
{
	struct path_input *input;

	if (!interface)
		return NULL;

	input = zalloc(sizeof *input);
	if (libinput_init(&input->base, interface,
			  &interface_backend, user_data) != 0) {
		free(input);
		return NULL;
	}

	list_init(&input->path_list);

	return &input->base;
}

LIBINPUT_EXPORT struct libinput_device *
libinput_path_add_device(struct libinput *libinput,
			 const char *path)
{
	struct libinput_device *device;

	if (libinput->interface_backend != &interface_backend) {
		log_bug_client(libinput, "Mismatching backends.\n");
		return NULL;
	}

<<<<<<< HEAD
	device = path_create_device(libinput, path, NULL);
=======
	/* We cannot do this during path_create_context because the log
	 * handler isn't set up there but we really want to log to the right
	 * place if the quirks run into parser errors. So we have to do it
	 * on the first call to add_device.
	 */
	libinput_init_quirks(libinput);

	udev_device = udev_device_from_devnode(libinput, udev, path);
	if (!udev_device) {
		log_bug_client(libinput, "Invalid path %s\n", path);
		return NULL;
	}

	if (ignore_litest_test_suite_device(udev_device)) {
		udev_device_unref(udev_device);
		return NULL;
	}

	device = path_create_device(libinput, udev_device, NULL);
	udev_device_unref(udev_device);
>>>>>>> 5fd8c7cd
	return device;
}

LIBINPUT_EXPORT void
libinput_path_remove_device(struct libinput_device *device)
{
	struct libinput *libinput = device->seat->libinput;
	struct path_input *input = (struct path_input*)libinput;
	struct libinput_seat *seat;
	struct evdev_device *evdev = evdev_device(device);
	struct path_device *dev;

	if (libinput->interface_backend != &interface_backend) {
		log_bug_client(libinput, "Mismatching backends.\n");
		return;
	}

	list_for_each(dev, &input->path_list, link) {
		if (dev->devnode == evdev->devnode) {
			list_remove(&dev->link);
			free(dev->devnode);
			free(dev);
			break;
		}
	}

	seat = device->seat;
	libinput_seat_ref(seat);
	path_disable_device(libinput, evdev);
	libinput_seat_unref(seat);
}<|MERGE_RESOLUTION|>--- conflicted
+++ resolved
@@ -27,6 +27,9 @@
 #include <fcntl.h>
 #include <string.h>
 #include <sys/stat.h>
+#if HAVE_UDEV
+#include <libudev.h>
+#endif
 
 #include "path-seat.h"
 #include "evdev.h"
@@ -113,15 +116,23 @@
 	struct path_seat *seat;
 	struct evdev_device *device = NULL;
 	char *seat_name = NULL, *seat_logical_name = NULL;
-	const char *seat_prop;
-
+	const char *seat_prop, *output_name;
+
+#if HAVE_UDEV
+	seat_prop = udev_device_get_property_value(udev_device, "ID_SEAT");
+#else
 	seat_prop = NULL;
+#endif
 	seat_name = safe_strdup(seat_prop ? seat_prop : default_seat);
 
 	if (seat_logical_name_override) {
 		seat_logical_name = safe_strdup(seat_logical_name_override);
 	} else {
+#if HAVE_UDEV
+		seat_prop = udev_device_get_property_value(udev_device, "WL_SEAT");
+#else
 		seat_prop = NULL;
+#endif
 		seat_logical_name = strdup(seat_prop ? seat_prop : default_seat_name);
 	}
 
@@ -148,7 +159,7 @@
 		}
 	}
 
-	device = evdev_device_create(&seat->base, dev->devnode, dev->sysname);
+	device = evdev_device_create(&seat->base, dev->udev_device, dev->devnode, dev->sysname);
 	libinput_seat_unref(&seat->base);
 
 	if (device == EVDEV_UNHANDLED_DEVICE) {
@@ -167,7 +178,12 @@
 	}
 
 	evdev_read_calibration_prop(device);
-	device->output_name = NULL;
+#if HAVE_UDEV
+	output_name = udev_device_get_property_value(udev_device, "WL_OUTPUT");
+#else
+	output_name = NULL;
+#endif
+	device->output_name = safe_strdup(output_name);
 
 out:
 	free(seat_name);
@@ -198,8 +214,16 @@
 	struct path_input *path_input = (struct path_input*)input;
 	struct path_device *dev, *tmp;
 
+#if HAVE_UDEV
+	udev_unref(path_input->udev);
+#endif
+
 	list_for_each_safe(dev, tmp, &path_input->path_list, link) {
+#if HAVE_UDEV
+		udev_device_unref(dev->udev_device);
+#else
 		free(dev->devnode);
+#endif
 		free(dev);
 	}
 
@@ -207,6 +231,7 @@
 
 static struct libinput_device *
 path_create_device(struct libinput *libinput,
+		   struct udev_device *udev_device,
 		   const char *devnode,
 		   const char *seat_name)
 {
@@ -215,19 +240,30 @@
 	struct libinput_device *device;
 
 	dev = zalloc(sizeof *dev);
+#if HAVE_UDEV
+	dev->udev_device = udev_device_ref(udev_device);
+	dev->devnode = udev_device_get_devnode(udev_device);
+	dev->sysname = udev_device_get_sysname(udev_device);
+#else
+	dev->udev_device = NULL;
 	dev->devnode = safe_strdup(devnode);
 	dev->sysname = strrchr(devnode, '/');
 	if (dev->sysname)
 		++dev->sysname;
 	else
 		dev->sysname = "";
+#endif
 
 	list_insert(&input->path_list, &dev->link);
 
 	device = path_device_enable(input, dev, seat_name);
 
 	if (!device) {
+#if HAVE_UDEV
+		udev_device_unref(dev->udev_device);
+#else
 		free(dev->devnode);
+#endif
 		list_remove(&dev->link);
 		free(dev);
 	}
@@ -241,16 +277,26 @@
 {
 	struct libinput *libinput = device->seat->libinput;
 	struct evdev_device *evdev = evdev_device(device);
-	char *devnode;
-
+	struct udev_device *udev_device = NULL;
+	char *devnode = NULL;
+	int rc = -1;
+
+#if HAVE_UDEV
+	udev_device = evdev->udev_device;
+	udev_device_ref(udev_device);
+#else
 	devnode = strdup(evdev->devnode);
 	if (!devnode)
 		return -1;
+#endif
 	libinput_path_remove_device(device);
 
-	device = path_create_device(libinput, devnode, seat_name);
-	free(devnode);
-	return device == NULL ? -1 : 0;
+	if (path_create_device(libinput, udev_device, devnode, seat_name) != NULL)
+		rc = 0;
+#if HAVE_UDEV
+	udev_device_unref(udev_device);
+#endif
+	return rc;
 }
 
 static const struct libinput_interface_backend interface_backend = {
@@ -265,26 +311,73 @@
 			     void *user_data)
 {
 	struct path_input *input;
+	struct udev *udev;
 
 	if (!interface)
 		return NULL;
+
+#if HAVE_UDEV
+	udev = udev_new();
+	if (!udev)
+		return NULL;
+#else
+	udev = NULL;
+#endif
 
 	input = zalloc(sizeof *input);
 	if (libinput_init(&input->base, interface,
 			  &interface_backend, user_data) != 0) {
+#if HAVE_UDEV
+		udev_unref(udev);
+#endif
 		free(input);
 		return NULL;
 	}
 
+	input->udev = udev;
 	list_init(&input->path_list);
 
 	return &input->base;
 }
+
+#if HAVE_UDEV
+static inline struct udev_device *
+udev_device_from_devnode(struct libinput *libinput,
+			 struct udev *udev,
+			 const char *devnode)
+{
+	struct udev_device *dev;
+	struct stat st;
+	size_t count = 0;
+
+	if (stat(devnode, &st) < 0)
+		return NULL;
+
+	dev = udev_device_new_from_devnum(udev, 'c', st.st_rdev);
+
+	while (dev && !udev_device_get_is_initialized(dev)) {
+		udev_device_unref(dev);
+		msleep(10);
+		dev = udev_device_new_from_devnum(udev, 'c', st.st_rdev);
+
+		count++;
+		if (count > 200) {
+			log_bug_libinput(libinput,
+					"udev device never initialized (%s)\n",
+					devnode);
+			return NULL;
+		}
+	}
+
+	return dev;
+}
+#endif
 
 LIBINPUT_EXPORT struct libinput_device *
 libinput_path_add_device(struct libinput *libinput,
 			 const char *path)
 {
+	struct udev_device *udev_device;
 	struct libinput_device *device;
 
 	if (libinput->interface_backend != &interface_backend) {
@@ -292,9 +385,6 @@
 		return NULL;
 	}
 
-<<<<<<< HEAD
-	device = path_create_device(libinput, path, NULL);
-=======
 	/* We cannot do this during path_create_context because the log
 	 * handler isn't set up there but we really want to log to the right
 	 * place if the quirks run into parser errors. So we have to do it
@@ -302,7 +392,10 @@
 	 */
 	libinput_init_quirks(libinput);
 
-	udev_device = udev_device_from_devnode(libinput, udev, path);
+#if HAVE_UDEV
+	struct path_input *input = (struct path_input *)libinput;
+
+	udev_device = udev_device_from_devnode(libinput, input->udev, path);
 	if (!udev_device) {
 		log_bug_client(libinput, "Invalid path %s\n", path);
 		return NULL;
@@ -312,10 +405,14 @@
 		udev_device_unref(udev_device);
 		return NULL;
 	}
-
-	device = path_create_device(libinput, udev_device, NULL);
+#else
+	udev_device = NULL;
+#endif
+
+	device = path_create_device(libinput, udev_device, path, NULL);
+#if HAVE_UDEV
 	udev_device_unref(udev_device);
->>>>>>> 5fd8c7cd
+#endif
 	return device;
 }
 
@@ -334,12 +431,21 @@
 	}
 
 	list_for_each(dev, &input->path_list, link) {
+#if HAVE_UDEV
+		if (dev->udev_device == evdev->udev_device) {
+			list_remove(&dev->link);
+			udev_device_unref(dev->udev_device);
+			free(dev);
+			break;
+		}
+#else
 		if (dev->devnode == evdev->devnode) {
 			list_remove(&dev->link);
 			free(dev->devnode);
 			free(dev);
 			break;
 		}
+#endif
 	}
 
 	seat = device->seat;
