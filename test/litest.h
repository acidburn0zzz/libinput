--- conflicted
+++ resolved
@@ -602,14 +602,11 @@
 			      struct libinput *li,
 			      unsigned int button,
 			      bool is_press);
-<<<<<<< HEAD
-=======
 
 void
 litest_button_click(struct litest_device *d,
 		    unsigned int button,
 		    bool is_press);
->>>>>>> 1b21a431
 
 void
 litest_button_scroll(struct litest_device *d,
