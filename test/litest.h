/*
 * Copyright © 2013 Red Hat, Inc.
 *
 * Permission to use, copy, modify, distribute, and sell this software and its
 * documentation for any purpose is hereby granted without fee, provided that
 * the above copyright notice appear in all copies and that both that copyright
 * notice and this permission notice appear in supporting documentation, and
 * that the name of the copyright holders not be used in advertising or
 * publicity pertaining to distribution of the software without specific,
 * written prior permission.  The copyright holders make no representations
 * about the suitability of this software for any purpose.  It is provided "as
 * is" without express or implied warranty.
 *
 * THE COPYRIGHT HOLDERS DISCLAIM ALL WARRANTIES WITH REGARD TO THIS SOFTWARE,
 * INCLUDING ALL IMPLIED WARRANTIES OF MERCHANTABILITY AND FITNESS, IN NO
 * EVENT SHALL THE COPYRIGHT HOLDERS BE LIABLE FOR ANY SPECIAL, INDIRECT OR
 * CONSEQUENTIAL DAMAGES OR ANY DAMAGES WHATSOEVER RESULTING FROM LOSS OF USE,
 * DATA OR PROFITS, WHETHER IN AN ACTION OF CONTRACT, NEGLIGENCE OR OTHER
 * TORTIOUS ACTION, ARISING OUT OF OR IN CONNECTION WITH THE USE OR PERFORMANCE
 * OF THIS SOFTWARE.
 */

#if HAVE_CONFIG_H
#include "config.h"
#endif

#ifndef LITEST_H
#define LITEST_H

#include <stdbool.h>
#include <check.h>
#include <libevdev/libevdev.h>
#include <libevdev/libevdev-uinput.h>
#include <libinput.h>

enum litest_device_type {
	LITEST_NO_DEVICE = -1,
	LITEST_SYNAPTICS_CLICKPAD = -2,
	LITEST_SYNAPTICS_TOUCHPAD = -3,
	LITEST_SYNAPTICS_TOPBUTTONPAD = -4,
	LITEST_BCM5974 = -5,
	LITEST_KEYBOARD = -6,
	LITEST_TRACKPOINT = -7,
	LITEST_MOUSE = -8,
	LITEST_WACOM_TOUCH = -9,
	LITEST_ALPS_SEMI_MT = -10,
	LITEST_GENERIC_SINGLETOUCH = -11,
	LITEST_MS_SURFACE_COVER = -12,
	LITEST_QEMU_TABLET = -13,
	LITEST_XEN_VIRTUAL_POINTER = -14,
	LITEST_VMWARE_VIRTMOUSE = -15,
	LITEST_SYNAPTICS_HOVER_SEMI_MT = -16,
<<<<<<< HEAD
	LITEST_WACOM_BAMBOO = -17,
	LITEST_WACOM_CINTIQ = -18,
	LITEST_WACOM_INTUOS = -19,
	LITEST_WACOM_ISDV4 = -20,
=======
	LITEST_SYNAPTICS_TRACKPOINT_BUTTONS = -17,
>>>>>>> fd8a29fb
};

enum litest_device_feature {
	LITEST_DISABLE_DEVICE = -1,
	LITEST_ANY = 0,
	LITEST_TOUCHPAD = 1 << 0,
	LITEST_CLICKPAD = 1 << 1,
	LITEST_BUTTON = 1 << 2,
	LITEST_KEYS = 1 << 3,
	LITEST_RELATIVE = 1 << 4,
	LITEST_WHEEL = 1 << 5,
	LITEST_TOUCH = 1 << 6,
	LITEST_SINGLE_TOUCH = 1 << 7,
	LITEST_APPLE_CLICKPAD = 1 << 8,
	LITEST_TOPBUTTONPAD = 1 << 9,
	LITEST_SEMI_MT = 1 << 10,
	LITEST_POINTINGSTICK = 1 << 11,
	LITEST_FAKE_MT = 1 << 12,
	LITEST_ABSOLUTE = 1 << 13,
	LITEST_TABLET = 1 << 14,
	LITEST_DISTANCE = 1 << 15,
	LITEST_TOOL_SERIAL = 1 << 16,
};

struct litest_device {
	struct libevdev *evdev;
	struct libevdev_uinput *uinput;
	struct libinput *libinput;
	bool owns_context;
	struct libinput_device *libinput_device;
	struct litest_device_interface *interface;

	int ntouches_down;
	bool skip_ev_syn;

	void *private; /* device-specific data */
};

struct libinput *litest_create_context(void);
struct axis_replacement {
	int32_t evcode;
	int32_t value;
};

void litest_add(const char *name, void *func,
		enum litest_device_feature required_feature,
		enum litest_device_feature excluded_feature);
void
litest_add_for_device(const char *name,
		      void *func,
		      enum litest_device_type type);
void litest_add_no_device(const char *name, void *func);

int litest_run(int argc, char **argv);
struct litest_device * litest_create_device(enum litest_device_type which);
struct litest_device * litest_add_device(struct libinput *libinput,
					 enum litest_device_type which);
struct libevdev_uinput *
litest_create_uinput_device_from_description(const char *name,
					     const struct input_id *id,
					     const struct input_absinfo *abs,
					     const int *events);
struct litest_device *
litest_create_device_with_overrides(enum litest_device_type which,
				    const char *name_override,
				    struct input_id *id_override,
				    const struct input_absinfo *abs_override,
				    const int *events_override);
struct litest_device *
litest_add_device_with_overrides(struct libinput *libinput,
				 enum litest_device_type which,
				 const char *name_override,
				 struct input_id *id_override,
				 const struct input_absinfo *abs_override,
				 const int *events_override);

struct litest_device *litest_current_device(void);
void litest_delete_device(struct litest_device *d);
int litest_handle_events(struct litest_device *d);

void litest_event(struct litest_device *t,
		  unsigned int type,
		  unsigned int code,
		  int value);
int litest_auto_assign_value(struct litest_device *d,
			     const struct input_event *ev,
			     int slot, double x, double y);
void litest_touch_up(struct litest_device *d, unsigned int slot);
void litest_touch_move(struct litest_device *d,
		       unsigned int slot,
		       double x,
		       double y);
void litest_touch_down(struct litest_device *d,
		       unsigned int slot,
		       double x,
		       double y);
void litest_touch_move_to(struct litest_device *d,
			  unsigned int slot,
			  double x_from, double y_from,
			  double x_to, double y_to,
			  int steps, int sleep_ms);
void litest_tablet_proximity_in(struct litest_device *d,
				int x, int y,
				struct axis_replacement *axes);
void litest_tablet_proximity_out(struct litest_device *d);
void litest_tablet_motion(struct litest_device *d,
			  int x, int y,
			  struct axis_replacement *axes);
void litest_button_click(struct litest_device *d,
			 unsigned int button,
			 bool is_press);
void litest_button_scroll(struct litest_device *d,
			 unsigned int button,
			 double dx, double dy);
void litest_keyboard_key(struct litest_device *d,
			 unsigned int key,
			 bool is_press);
void litest_wait_for_event(struct libinput *li);
void litest_wait_for_event_of_type(struct libinput *li, ...);
void litest_drain_events(struct libinput *li);
void litest_assert_empty_queue(struct libinput *li);
void litest_assert_button_event(struct libinput *li,
				unsigned int button,
				enum libinput_button_state state);
void litest_assert_scroll(struct libinput *li,
			  enum libinput_pointer_axis axis,
			  int minimum_movement);
void litest_assert_only_typed_events(struct libinput *li,
				     enum libinput_event_type type);

struct libevdev_uinput * litest_create_uinput_device(const char *name,
						     struct input_id *id,
						     ...);
struct libevdev_uinput * litest_create_uinput_abs_device(const char *name,
							 struct input_id *id,
							 const struct input_absinfo *abs,
							 ...);
#define litest_assert_double_eq(a_, b_)\
	ck_assert_int_eq((int)(a_ * 256), (int)(b_ * 256))

#define litest_assert_double_ne(a_, b_)\
	ck_assert_int_ne((int)(a_ * 256), (int)(b_ * 256))

#define litest_assert_double_lt(a_, b_)\
	ck_assert_int_lt((int)(a_ * 256), (int)(b_ * 256))

#define litest_assert_double_le(a_, b_)\
	ck_assert_int_le((int)(a_ * 256), (int)(b_ * 256))

#define litest_assert_double_gt(a_, b_)\
	ck_assert_int_gt((int)(a_ * 256), (int)(b_ * 256))

#define litest_assert_double_ge(a_, b_)\
	ck_assert_int_ge((int)(a_ * 256), (int)(b_ * 256))

void litest_timeout_tap(void);
void litest_timeout_softbuttons(void);
void litest_timeout_buttonscroll(void);

void litest_push_event_frame(struct litest_device *dev);
void litest_pop_event_frame(struct litest_device *dev);

/* this is a semi-mt device, so we keep track of the touches that the tests
 * send and modify them so that the first touch is always slot 0 and sends
 * the top-left of the bounding box, the second is always slot 1 and sends
 * the bottom-right of the bounding box.
 * Lifting any of two fingers terminates slot 1
 */
struct litest_semi_mt {
	int tracking_id;
	/* The actual touches requested by the test for the two slots
	 * in the 0..100 range used by litest */
	struct {
		double x, y;
	} touches[2];
};

void litest_semi_mt_touch_down(struct litest_device *d,
			       struct litest_semi_mt *semi_mt,
			       unsigned int slot,
			       double x, double y);
void litest_semi_mt_touch_move(struct litest_device *d,
			       struct litest_semi_mt *semi_mt,
			       unsigned int slot,
			       double x, double y);
void litest_semi_mt_touch_up(struct litest_device *d,
			     struct litest_semi_mt *semi_mt,
			     unsigned int slot);

#ifndef ck_assert_notnull
#define ck_assert_notnull(ptr) ck_assert_ptr_ne(ptr, NULL)
#endif

#endif /* LITEST_H */<|MERGE_RESOLUTION|>--- conflicted
+++ resolved
@@ -50,14 +50,11 @@
 	LITEST_XEN_VIRTUAL_POINTER = -14,
 	LITEST_VMWARE_VIRTMOUSE = -15,
 	LITEST_SYNAPTICS_HOVER_SEMI_MT = -16,
-<<<<<<< HEAD
-	LITEST_WACOM_BAMBOO = -17,
-	LITEST_WACOM_CINTIQ = -18,
-	LITEST_WACOM_INTUOS = -19,
-	LITEST_WACOM_ISDV4 = -20,
-=======
 	LITEST_SYNAPTICS_TRACKPOINT_BUTTONS = -17,
->>>>>>> fd8a29fb
+	LITEST_WACOM_BAMBOO = -18,
+	LITEST_WACOM_CINTIQ = -19,
+	LITEST_WACOM_INTUOS = -20,
+	LITEST_WACOM_ISDV4 = -21,
 };
 
 enum litest_device_feature {
