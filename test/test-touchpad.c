--- conflicted
+++ resolved
@@ -1746,11 +1746,7 @@
 	litest_pop_event_frame(dev);
 	libinput_dispatch(li);
 
-<<<<<<< HEAD
-	litest_touch_move_to(dev, 0, 50, 50, 50, 80, 10, 0);
-=======
 	litest_touch_move_to(dev, 0, 50, 50, 50, 80, 10);
->>>>>>> 5fd8c7cd
 	libinput_dispatch(li);
 
 	litest_assert_empty_queue(li);
