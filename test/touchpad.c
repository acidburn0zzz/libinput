--- conflicted
+++ resolved
@@ -364,1429 +364,6 @@
 }
 END_TEST
 
-<<<<<<< HEAD
-=======
-START_TEST(touchpad_4fg_clickfinger)
-{
-	struct litest_device *dev = litest_current_device();
-	struct libinput *li = dev->libinput;
-	struct libinput_event *event;
-
-	if (libevdev_get_num_slots(dev->evdev) < 4)
-		return;
-
-	enable_clickfinger(dev);
-
-	litest_drain_events(li);
-
-	litest_touch_down(dev, 0, 50, 50);
-	litest_touch_down(dev, 1, 60, 70);
-	litest_touch_down(dev, 2, 70, 70);
-	litest_touch_down(dev, 3, 80, 70);
-	litest_event(dev, EV_KEY, BTN_LEFT, 1);
-	litest_event(dev, EV_SYN, SYN_REPORT, 0);
-	litest_event(dev, EV_KEY, BTN_LEFT, 0);
-	litest_event(dev, EV_SYN, SYN_REPORT, 0);
-	litest_touch_up(dev, 0);
-	litest_touch_up(dev, 1);
-	litest_touch_up(dev, 2);
-	litest_touch_up(dev, 3);
-
-	libinput_dispatch(li);
-
-	litest_wait_for_event(li);
-	event = libinput_get_event(li);
-	litest_is_button_event(event,
-			       BTN_MIDDLE,
-			       LIBINPUT_BUTTON_STATE_PRESSED);
-	libinput_event_destroy(event);
-	event = libinput_get_event(li);
-	litest_is_button_event(event,
-			       BTN_MIDDLE,
-			       LIBINPUT_BUTTON_STATE_RELEASED);
-	libinput_event_destroy(event);
-
-	litest_assert_empty_queue(li);
-}
-END_TEST
-
-START_TEST(touchpad_4fg_clickfinger_btntool_2slots)
-{
-	struct litest_device *dev = litest_current_device();
-	struct libinput *li = dev->libinput;
-	struct libinput_event *event;
-
-	if (libevdev_get_num_slots(dev->evdev) >= 3 ||
-	    !libevdev_has_event_code(dev->evdev, EV_KEY, BTN_TOOL_QUADTAP))
-		return;
-
-	enable_clickfinger(dev);
-
-	litest_drain_events(li);
-
-	litest_touch_down(dev, 0, 50, 50);
-	litest_touch_down(dev, 1, 60, 70);
-	litest_event(dev, EV_KEY, BTN_TOOL_DOUBLETAP, 0);
-	litest_event(dev, EV_KEY, BTN_TOOL_QUADTAP, 1);
-	litest_event(dev, EV_SYN, SYN_REPORT, 0);
-	litest_event(dev, EV_KEY, BTN_LEFT, 1);
-	litest_event(dev, EV_SYN, SYN_REPORT, 0);
-	litest_event(dev, EV_KEY, BTN_LEFT, 0);
-	litest_event(dev, EV_SYN, SYN_REPORT, 0);
-	litest_event(dev, EV_KEY, BTN_TOOL_DOUBLETAP, 1);
-	litest_event(dev, EV_KEY, BTN_TOOL_QUADTAP, 0);
-	litest_event(dev, EV_SYN, SYN_REPORT, 0);
-	litest_touch_up(dev, 0);
-	litest_touch_up(dev, 1);
-
-	litest_wait_for_event(li);
-	event = libinput_get_event(li);
-	litest_is_button_event(event,
-			       BTN_MIDDLE,
-			       LIBINPUT_BUTTON_STATE_PRESSED);
-	libinput_event_destroy(event);
-	event = libinput_get_event(li);
-	litest_is_button_event(event,
-			       BTN_MIDDLE,
-			       LIBINPUT_BUTTON_STATE_RELEASED);
-	libinput_event_destroy(event);
-
-	litest_assert_empty_queue(li);
-}
-END_TEST
-
-START_TEST(touchpad_4fg_clickfinger_btntool_3slots)
-{
-	struct litest_device *dev = litest_current_device();
-	struct libinput *li = dev->libinput;
-	struct libinput_event *event;
-
-	if (libevdev_get_num_slots(dev->evdev) >= 4 ||
-	    libevdev_get_num_slots(dev->evdev) < 3 ||
-	    !libevdev_has_event_code(dev->evdev, EV_KEY, BTN_TOOL_TRIPLETAP))
-		return;
-
-	enable_clickfinger(dev);
-
-	litest_drain_events(li);
-
-	litest_touch_down(dev, 0, 50, 50);
-	litest_touch_down(dev, 1, 60, 70);
-	litest_touch_down(dev, 2, 70, 70);
-	litest_event(dev, EV_KEY, BTN_TOOL_TRIPLETAP, 0);
-	litest_event(dev, EV_KEY, BTN_TOOL_QUADTAP, 1);
-	litest_event(dev, EV_SYN, SYN_REPORT, 0);
-	litest_event(dev, EV_KEY, BTN_LEFT, 1);
-	litest_event(dev, EV_SYN, SYN_REPORT, 0);
-	litest_event(dev, EV_KEY, BTN_LEFT, 0);
-	litest_event(dev, EV_SYN, SYN_REPORT, 0);
-	litest_event(dev, EV_KEY, BTN_TOOL_TRIPLETAP, 1);
-	litest_event(dev, EV_KEY, BTN_TOOL_QUADTAP, 0);
-	litest_event(dev, EV_SYN, SYN_REPORT, 0);
-	litest_touch_up(dev, 0);
-	litest_touch_up(dev, 1);
-	litest_touch_up(dev, 2);
-
-	libinput_dispatch(li);
-
-	litest_wait_for_event(li);
-	event = libinput_get_event(li);
-	litest_is_button_event(event,
-			       BTN_MIDDLE,
-			       LIBINPUT_BUTTON_STATE_PRESSED);
-	libinput_event_destroy(event);
-	event = libinput_get_event(li);
-	litest_is_button_event(event,
-			       BTN_MIDDLE,
-			       LIBINPUT_BUTTON_STATE_RELEASED);
-	libinput_event_destroy(event);
-
-	litest_assert_empty_queue(li);
-}
-END_TEST
-
-START_TEST(touchpad_2fg_clickfinger_distance)
-{
-	struct litest_device *dev = litest_current_device();
-	struct libinput *li = dev->libinput;
-	double w, h;
-	bool small_touchpad = false;
-	unsigned int expected_button;
-
-	if (libinput_device_get_size(dev->libinput_device, &w, &h) == 0 &&
-	    h < 50.0)
-		small_touchpad = true;
-
-	enable_clickfinger(dev);
-
-	litest_drain_events(li);
-
-	litest_touch_down(dev, 0, 90, 50);
-	litest_touch_down(dev, 1, 10, 50);
-	litest_event(dev, EV_KEY, BTN_LEFT, 1);
-	litest_event(dev, EV_SYN, SYN_REPORT, 0);
-	litest_event(dev, EV_KEY, BTN_LEFT, 0);
-	litest_event(dev, EV_SYN, SYN_REPORT, 0);
-	litest_touch_up(dev, 0);
-	litest_touch_up(dev, 1);
-
-	litest_assert_button_event(li,
-				   BTN_LEFT,
-				   LIBINPUT_BUTTON_STATE_PRESSED);
-	litest_assert_button_event(li,
-				   BTN_LEFT,
-				   LIBINPUT_BUTTON_STATE_RELEASED);
-
-	litest_assert_empty_queue(li);
-
-	litest_touch_down(dev, 0, 50, 5);
-	litest_touch_down(dev, 1, 50, 95);
-	litest_event(dev, EV_KEY, BTN_LEFT, 1);
-	litest_event(dev, EV_SYN, SYN_REPORT, 0);
-	litest_event(dev, EV_KEY, BTN_LEFT, 0);
-	litest_event(dev, EV_SYN, SYN_REPORT, 0);
-	litest_touch_up(dev, 0);
-	litest_touch_up(dev, 1);
-
-	/* if the touchpad is small enough, we expect all fingers to count
-	 * for clickfinger */
-	if (small_touchpad)
-		expected_button = BTN_RIGHT;
-	else
-		expected_button = BTN_LEFT;
-
-	litest_assert_button_event(li,
-				   expected_button,
-				   LIBINPUT_BUTTON_STATE_PRESSED);
-	litest_assert_button_event(li,
-				   expected_button,
-				   LIBINPUT_BUTTON_STATE_RELEASED);
-}
-END_TEST
-
-START_TEST(touchpad_2fg_clickfinger_bottom)
-{
-	struct litest_device *dev = litest_current_device();
-	struct libinput *li = dev->libinput;
-
-	/* this test is run for the T440s touchpad only, makes getting the
-	 * mm correct easier */
-
-	libinput_device_config_click_set_method(dev->libinput_device,
-						LIBINPUT_CONFIG_CLICK_METHOD_CLICKFINGER);
-	litest_drain_events(li);
-
-	/* one above, one below the magic line, vert spread ca 27mm */
-	litest_touch_down(dev, 0, 40, 60);
-	litest_touch_down(dev, 1, 60, 100);
-	litest_event(dev, EV_KEY, BTN_LEFT, 1);
-	litest_event(dev, EV_SYN, SYN_REPORT, 0);
-	litest_event(dev, EV_KEY, BTN_LEFT, 0);
-	litest_event(dev, EV_SYN, SYN_REPORT, 0);
-	litest_touch_up(dev, 0);
-	litest_touch_up(dev, 1);
-
-	litest_assert_button_event(li,
-				   BTN_LEFT,
-				   LIBINPUT_BUTTON_STATE_PRESSED);
-	litest_assert_button_event(li,
-				   BTN_LEFT,
-				   LIBINPUT_BUTTON_STATE_RELEASED);
-
-	litest_assert_empty_queue(li);
-
-	/* both below the magic line */
-	litest_touch_down(dev, 0, 40, 100);
-	litest_touch_down(dev, 1, 60, 95);
-	litest_event(dev, EV_KEY, BTN_LEFT, 1);
-	litest_event(dev, EV_SYN, SYN_REPORT, 0);
-	litest_event(dev, EV_KEY, BTN_LEFT, 0);
-	litest_event(dev, EV_SYN, SYN_REPORT, 0);
-	litest_touch_up(dev, 0);
-	litest_touch_up(dev, 1);
-
-	litest_assert_button_event(li,
-				   BTN_RIGHT,
-				   LIBINPUT_BUTTON_STATE_PRESSED);
-	litest_assert_button_event(li,
-				   BTN_RIGHT,
-				   LIBINPUT_BUTTON_STATE_RELEASED);
-
-	/* one above, one below the magic line, vert spread 17mm */
-	litest_touch_down(dev, 0, 50, 75);
-	litest_touch_down(dev, 1, 55, 100);
-	litest_event(dev, EV_KEY, BTN_LEFT, 1);
-	litest_event(dev, EV_SYN, SYN_REPORT, 0);
-	litest_event(dev, EV_KEY, BTN_LEFT, 0);
-	litest_event(dev, EV_SYN, SYN_REPORT, 0);
-	litest_touch_up(dev, 0);
-	litest_touch_up(dev, 1);
-
-	litest_assert_button_event(li,
-				   BTN_RIGHT,
-				   LIBINPUT_BUTTON_STATE_PRESSED);
-	litest_assert_button_event(li,
-				   BTN_RIGHT,
-				   LIBINPUT_BUTTON_STATE_RELEASED);
-}
-END_TEST
-
-START_TEST(touchpad_clickfinger_to_area_method)
-{
-	struct litest_device *dev = litest_current_device();
-	struct libinput *li = dev->libinput;
-
-	litest_drain_events(li);
-
-	enable_buttonareas(dev);
-
-	litest_touch_down(dev, 0, 95, 95);
-	litest_event(dev, EV_KEY, BTN_LEFT, 1);
-	litest_event(dev, EV_SYN, SYN_REPORT, 0);
-	litest_event(dev, EV_KEY, BTN_LEFT, 0);
-	litest_event(dev, EV_SYN, SYN_REPORT, 0);
-	litest_touch_up(dev, 0);
-	libinput_dispatch(li);
-
-	litest_assert_button_event(li, BTN_RIGHT,
-				   LIBINPUT_BUTTON_STATE_PRESSED);
-	litest_assert_button_event(li, BTN_RIGHT,
-				   LIBINPUT_BUTTON_STATE_RELEASED);
-
-	enable_clickfinger(dev);
-
-	litest_drain_events(li);
-
-	/* use bottom right corner to catch accidental softbutton right */
-	litest_touch_down(dev, 0, 95, 95);
-	litest_event(dev, EV_KEY, BTN_LEFT, 1);
-	litest_event(dev, EV_SYN, SYN_REPORT, 0);
-	litest_event(dev, EV_KEY, BTN_LEFT, 0);
-	litest_event(dev, EV_SYN, SYN_REPORT, 0);
-	litest_touch_up(dev, 0);
-	libinput_dispatch(li);
-
-	litest_assert_button_event(li, BTN_LEFT,
-				   LIBINPUT_BUTTON_STATE_PRESSED);
-	litest_assert_button_event(li, BTN_LEFT,
-				   LIBINPUT_BUTTON_STATE_RELEASED);
-
-}
-END_TEST
-
-START_TEST(touchpad_clickfinger_to_area_method_while_down)
-{
-	struct litest_device *dev = litest_current_device();
-	struct libinput *li = dev->libinput;
-
-	litest_drain_events(li);
-
-	enable_buttonareas(dev);
-
-	litest_touch_down(dev, 0, 95, 95);
-	litest_event(dev, EV_KEY, BTN_LEFT, 1);
-	litest_event(dev, EV_SYN, SYN_REPORT, 0);
-	libinput_dispatch(li);
-	litest_assert_button_event(li, BTN_RIGHT,
-				   LIBINPUT_BUTTON_STATE_PRESSED);
-
-	enable_clickfinger(dev);
-
-	litest_event(dev, EV_KEY, BTN_LEFT, 0);
-	litest_event(dev, EV_SYN, SYN_REPORT, 0);
-	litest_touch_up(dev, 0);
-	libinput_dispatch(li);
-
-	litest_assert_button_event(li, BTN_RIGHT,
-				   LIBINPUT_BUTTON_STATE_RELEASED);
-
-	litest_drain_events(li);
-
-	/* use bottom right corner to catch accidental softbutton right */
-	litest_touch_down(dev, 0, 95, 95);
-	litest_event(dev, EV_KEY, BTN_LEFT, 1);
-	litest_event(dev, EV_SYN, SYN_REPORT, 0);
-	litest_event(dev, EV_KEY, BTN_LEFT, 0);
-	litest_event(dev, EV_SYN, SYN_REPORT, 0);
-	litest_touch_up(dev, 0);
-	libinput_dispatch(li);
-
-	litest_assert_button_event(li, BTN_LEFT,
-				   LIBINPUT_BUTTON_STATE_PRESSED);
-	litest_assert_button_event(li, BTN_LEFT,
-				   LIBINPUT_BUTTON_STATE_RELEASED);
-
-}
-END_TEST
-
-START_TEST(touchpad_area_to_clickfinger_method)
-{
-	struct litest_device *dev = litest_current_device();
-	struct libinput *li = dev->libinput;
-
-	enable_clickfinger(dev);
-
-	litest_drain_events(li);
-
-	/* use bottom right corner to catch accidental softbutton right */
-	litest_touch_down(dev, 0, 95, 95);
-	litest_event(dev, EV_KEY, BTN_LEFT, 1);
-	litest_event(dev, EV_SYN, SYN_REPORT, 0);
-	litest_event(dev, EV_KEY, BTN_LEFT, 0);
-	litest_event(dev, EV_SYN, SYN_REPORT, 0);
-	litest_touch_up(dev, 0);
-	libinput_dispatch(li);
-
-	litest_assert_button_event(li, BTN_LEFT,
-				   LIBINPUT_BUTTON_STATE_PRESSED);
-	litest_assert_button_event(li, BTN_LEFT,
-				   LIBINPUT_BUTTON_STATE_RELEASED);
-
-	enable_buttonareas(dev);
-
-	litest_touch_down(dev, 0, 95, 95);
-	litest_event(dev, EV_KEY, BTN_LEFT, 1);
-	litest_event(dev, EV_SYN, SYN_REPORT, 0);
-	litest_event(dev, EV_KEY, BTN_LEFT, 0);
-	litest_event(dev, EV_SYN, SYN_REPORT, 0);
-	litest_touch_up(dev, 0);
-	libinput_dispatch(li);
-
-	litest_assert_button_event(li, BTN_RIGHT,
-				   LIBINPUT_BUTTON_STATE_PRESSED);
-	litest_assert_button_event(li, BTN_RIGHT,
-				   LIBINPUT_BUTTON_STATE_RELEASED);
-
-}
-END_TEST
-
-START_TEST(touchpad_area_to_clickfinger_method_while_down)
-{
-	struct litest_device *dev = litest_current_device();
-	struct libinput *li = dev->libinput;
-
-	enable_clickfinger(dev);
-
-	litest_drain_events(li);
-
-	/* use bottom right corner to catch accidental softbutton right */
-	litest_touch_down(dev, 0, 95, 95);
-	litest_event(dev, EV_KEY, BTN_LEFT, 1);
-	litest_event(dev, EV_SYN, SYN_REPORT, 0);
-	litest_assert_button_event(li, BTN_LEFT,
-				   LIBINPUT_BUTTON_STATE_PRESSED);
-
-	enable_buttonareas(dev);
-
-	litest_event(dev, EV_KEY, BTN_LEFT, 0);
-	litest_event(dev, EV_SYN, SYN_REPORT, 0);
-	litest_touch_up(dev, 0);
-	libinput_dispatch(li);
-
-	litest_assert_button_event(li, BTN_LEFT,
-				   LIBINPUT_BUTTON_STATE_RELEASED);
-
-	litest_touch_down(dev, 0, 95, 95);
-	litest_event(dev, EV_KEY, BTN_LEFT, 1);
-	litest_event(dev, EV_SYN, SYN_REPORT, 0);
-	litest_event(dev, EV_KEY, BTN_LEFT, 0);
-	litest_event(dev, EV_SYN, SYN_REPORT, 0);
-	litest_touch_up(dev, 0);
-	libinput_dispatch(li);
-
-	litest_assert_button_event(li, BTN_RIGHT,
-				   LIBINPUT_BUTTON_STATE_PRESSED);
-	litest_assert_button_event(li, BTN_RIGHT,
-				   LIBINPUT_BUTTON_STATE_RELEASED);
-
-}
-END_TEST
-
-START_TEST(touchpad_clickfinger_3fg_tool_position)
-{
-	struct litest_device *dev = litest_current_device();
-	struct libinput *li = dev->libinput;
-
-	enable_clickfinger(dev);
-	litest_drain_events(li);
-
-	/* one in thumb area, one in normal area. spread is wide so the two
-	 * real fingers don't count together. we expect a 2-finger click */
-	litest_touch_down(dev, 0, 5, 99);
-	litest_touch_down(dev, 1, 90, 15);
-	litest_event(dev, EV_KEY, BTN_TOOL_DOUBLETAP, 0);
-	litest_event(dev, EV_KEY, BTN_TOOL_TRIPLETAP, 1);
-	litest_event(dev, EV_SYN, SYN_REPORT, 0);
-	libinput_dispatch(li);
-
-	litest_event(dev, EV_KEY, BTN_LEFT, 1);
-	litest_event(dev, EV_SYN, SYN_REPORT, 0);
-	litest_event(dev, EV_KEY, BTN_LEFT, 0);
-	litest_event(dev, EV_SYN, SYN_REPORT, 0);
-	libinput_dispatch(li);
-
-	litest_assert_button_event(li, BTN_RIGHT,
-				   LIBINPUT_BUTTON_STATE_PRESSED);
-	litest_assert_button_event(li, BTN_RIGHT,
-				   LIBINPUT_BUTTON_STATE_RELEASED);
-}
-END_TEST
-
-START_TEST(touchpad_clickfinger_4fg_tool_position)
-{
-	struct litest_device *dev = litest_current_device();
-	struct libinput *li = dev->libinput;
-
-	enable_clickfinger(dev);
-	litest_drain_events(li);
-
-	litest_touch_down(dev, 0, 5, 99);
-	litest_touch_down(dev, 1, 90, 15);
-	litest_event(dev, EV_KEY, BTN_TOOL_DOUBLETAP, 0);
-	litest_event(dev, EV_KEY, BTN_TOOL_QUADTAP, 1);
-	litest_event(dev, EV_SYN, SYN_REPORT, 0);
-	libinput_dispatch(li);
-
-	litest_event(dev, EV_KEY, BTN_LEFT, 1);
-	litest_event(dev, EV_SYN, SYN_REPORT, 0);
-	litest_event(dev, EV_KEY, BTN_LEFT, 0);
-	litest_event(dev, EV_SYN, SYN_REPORT, 0);
-	libinput_dispatch(li);
-
-	litest_assert_button_event(li,
-				   BTN_MIDDLE,
-				   LIBINPUT_BUTTON_STATE_PRESSED);
-	litest_assert_button_event(li,
-				   BTN_MIDDLE,
-				   LIBINPUT_BUTTON_STATE_RELEASED);
-}
-END_TEST
-
-START_TEST(touchpad_btn_left)
-{
-	struct litest_device *dev = litest_current_device();
-	struct libinput *li = dev->libinput;
-
-	litest_drain_events(li);
-
-	litest_event(dev, EV_KEY, BTN_LEFT, 1);
-	litest_event(dev, EV_SYN, SYN_REPORT, 0);
-	litest_event(dev, EV_KEY, BTN_LEFT, 0);
-	litest_event(dev, EV_SYN, SYN_REPORT, 0);
-
-	libinput_dispatch(li);
-
-	litest_assert_button_event(li, BTN_LEFT,
-				   LIBINPUT_BUTTON_STATE_PRESSED);
-	litest_assert_button_event(li, BTN_LEFT,
-				   LIBINPUT_BUTTON_STATE_RELEASED);
-}
-END_TEST
-
-START_TEST(clickpad_btn_left)
-{
-	struct litest_device *dev = litest_current_device();
-	struct libinput *li = dev->libinput;
-
-	enable_buttonareas(dev);
-
-	litest_drain_events(li);
-
-	/* A clickpad always needs a finger down to tell where the
-	   click happens */
-	litest_event(dev, EV_KEY, BTN_LEFT, 1);
-	litest_event(dev, EV_SYN, SYN_REPORT, 0);
-	litest_event(dev, EV_KEY, BTN_LEFT, 0);
-	litest_event(dev, EV_SYN, SYN_REPORT, 0);
-
-	libinput_dispatch(li);
-	ck_assert_int_eq(libinput_next_event_type(li), LIBINPUT_EVENT_NONE);
-}
-END_TEST
-
-START_TEST(clickpad_click_n_drag)
-{
-	struct litest_device *dev = litest_current_device();
-	struct libinput *li = dev->libinput;
-
-	litest_drain_events(li);
-
-	litest_touch_down(dev, 0, 50, 50);
-	litest_event(dev, EV_KEY, BTN_LEFT, 1);
-	litest_event(dev, EV_SYN, SYN_REPORT, 0);
-
-	libinput_dispatch(li);
-	litest_assert_button_event(li, BTN_LEFT,
-				   LIBINPUT_BUTTON_STATE_PRESSED);
-
-	libinput_dispatch(li);
-	ck_assert_int_eq(libinput_next_event_type(li), LIBINPUT_EVENT_NONE);
-
-	/* now put a second finger down */
-	litest_touch_down(dev, 1, 70, 70);
-	litest_touch_move_to(dev, 1, 70, 70, 80, 50, 5, 0);
-	litest_touch_up(dev, 1);
-
-	litest_assert_only_typed_events(li, LIBINPUT_EVENT_POINTER_MOTION);
-
-	litest_event(dev, EV_KEY, BTN_LEFT, 0);
-	litest_event(dev, EV_SYN, SYN_REPORT, 0);
-	litest_touch_up(dev, 0);
-
-	litest_assert_button_event(li, BTN_LEFT,
-				   LIBINPUT_BUTTON_STATE_RELEASED);
-}
-END_TEST
-
-START_TEST(clickpad_finger_pin)
-{
-	struct litest_device *dev = litest_current_device();
-	struct libinput *li = dev->libinput;
-	struct libevdev *evdev = dev->evdev;
-	const struct input_absinfo *abs;
-
-	abs = libevdev_get_abs_info(evdev, ABS_MT_POSITION_X);
-	ck_assert_notnull(abs);
-	if (abs->resolution == 0)
-		return;
-
-	litest_drain_events(li);
-
-	/* make sure the movement generates pointer events when
-	   not pinned */
-	litest_touch_down(dev, 0, 50, 50);
-	litest_touch_move_to(dev, 0, 50, 50, 52, 52, 10, 1);
-	litest_touch_move_to(dev, 0, 52, 52, 48, 48, 10, 1);
-	litest_touch_move_to(dev, 0, 48, 48, 50, 50, 10, 1);
-	litest_assert_only_typed_events(li, LIBINPUT_EVENT_POINTER_MOTION);
-
-	litest_button_click(dev, BTN_LEFT, true);
-	litest_drain_events(li);
-
-	litest_touch_move_to(dev, 0, 50, 50, 51, 51, 10, 1);
-	litest_touch_move_to(dev, 0, 51, 51, 49, 49, 10, 1);
-	litest_touch_move_to(dev, 0, 49, 49, 50, 50, 10, 1);
-
-	litest_assert_empty_queue(li);
-
-	litest_button_click(dev, BTN_LEFT, false);
-	litest_assert_only_typed_events(li, LIBINPUT_EVENT_POINTER_BUTTON);
-
-	/* still pinned after release */
-	litest_touch_move_to(dev, 0, 50, 50, 51, 51, 10, 1);
-	litest_touch_move_to(dev, 0, 51, 51, 49, 49, 10, 1);
-	litest_touch_move_to(dev, 0, 49, 49, 50, 50, 10, 1);
-
-	litest_assert_empty_queue(li);
-
-	/* move to unpin */
-	litest_touch_move_to(dev, 0, 50, 50, 70, 70, 10, 1);
-	litest_assert_only_typed_events(li, LIBINPUT_EVENT_POINTER_MOTION);
-}
-END_TEST
-
-START_TEST(clickpad_softbutton_left)
-{
-	struct litest_device *dev = litest_current_device();
-	struct libinput *li = dev->libinput;
-
-	litest_drain_events(li);
-
-	litest_touch_down(dev, 0, 10, 90);
-	litest_event(dev, EV_KEY, BTN_LEFT, 1);
-	litest_event(dev, EV_SYN, SYN_REPORT, 0);
-
-	litest_assert_button_event(li,
-				   BTN_LEFT,
-				   LIBINPUT_BUTTON_STATE_PRESSED);
-
-	litest_event(dev, EV_KEY, BTN_LEFT, 0);
-	litest_event(dev, EV_SYN, SYN_REPORT, 0);
-	litest_touch_up(dev, 0);
-
-	litest_assert_button_event(li,
-				   BTN_LEFT,
-				   LIBINPUT_BUTTON_STATE_RELEASED);
-
-	libinput_dispatch(li);
-
-	litest_assert_empty_queue(li);
-}
-END_TEST
-
-START_TEST(clickpad_softbutton_right)
-{
-	struct litest_device *dev = litest_current_device();
-	struct libinput *li = dev->libinput;
-
-	litest_drain_events(li);
-
-	litest_touch_down(dev, 0, 90, 90);
-	litest_event(dev, EV_KEY, BTN_LEFT, 1);
-	litest_event(dev, EV_SYN, SYN_REPORT, 0);
-
-	litest_assert_button_event(li,
-				   BTN_RIGHT,
-			    LIBINPUT_BUTTON_STATE_PRESSED);
-
-	litest_event(dev, EV_KEY, BTN_LEFT, 0);
-	litest_event(dev, EV_SYN, SYN_REPORT, 0);
-	litest_touch_up(dev, 0);
-
-	litest_assert_button_event(li,
-				   BTN_RIGHT,
-			    LIBINPUT_BUTTON_STATE_RELEASED);
-
-	libinput_dispatch(li);
-
-	litest_assert_empty_queue(li);
-}
-END_TEST
-
-START_TEST(clickpad_softbutton_left_tap_n_drag)
-{
-	struct litest_device *dev = litest_current_device();
-	struct libinput *li = dev->libinput;
-
-	litest_enable_tap(dev->libinput_device);
-
-	litest_drain_events(li);
-
-	/* Tap in left button area, then finger down, button click
-		-> expect left button press/release and left button press
-	   Release button, finger up
-		-> expect right button release
-	 */
-	litest_touch_down(dev, 0, 20, 90);
-	litest_touch_up(dev, 0);
-	litest_touch_down(dev, 0, 20, 90);
-	litest_event(dev, EV_KEY, BTN_LEFT, 1);
-	litest_event(dev, EV_SYN, SYN_REPORT, 0);
-
-	litest_assert_button_event(li,
-				   BTN_LEFT,
-			    LIBINPUT_BUTTON_STATE_PRESSED);
-	litest_assert_button_event(li,
-				   BTN_LEFT,
-			    LIBINPUT_BUTTON_STATE_RELEASED);
-	litest_assert_button_event(li,
-				   BTN_LEFT,
-			    LIBINPUT_BUTTON_STATE_PRESSED);
-	litest_assert_empty_queue(li);
-
-	litest_event(dev, EV_KEY, BTN_LEFT, 0);
-	litest_event(dev, EV_SYN, SYN_REPORT, 0);
-	litest_touch_up(dev, 0);
-
-	litest_assert_button_event(li,
-				   BTN_LEFT,
-			    LIBINPUT_BUTTON_STATE_RELEASED);
-	litest_assert_empty_queue(li);
-}
-END_TEST
-
-START_TEST(clickpad_softbutton_right_tap_n_drag)
-{
-	struct litest_device *dev = litest_current_device();
-	struct libinput *li = dev->libinput;
-
-	litest_enable_tap(dev->libinput_device);
-
-	litest_drain_events(li);
-
-	/* Tap in right button area, then finger down, button click
-		-> expect left button press/release and right button press
-	   Release button, finger up
-		-> expect right button release
-	 */
-	litest_touch_down(dev, 0, 90, 90);
-	litest_touch_up(dev, 0);
-	litest_touch_down(dev, 0, 90, 90);
-	litest_event(dev, EV_KEY, BTN_LEFT, 1);
-	litest_event(dev, EV_SYN, SYN_REPORT, 0);
-
-	litest_assert_button_event(li,
-				   BTN_LEFT,
-				   LIBINPUT_BUTTON_STATE_PRESSED);
-	litest_assert_button_event(li,
-				   BTN_LEFT,
-				   LIBINPUT_BUTTON_STATE_RELEASED);
-	litest_assert_button_event(li,
-				   BTN_RIGHT,
-				   LIBINPUT_BUTTON_STATE_PRESSED);
-	litest_assert_empty_queue(li);
-
-	litest_event(dev, EV_KEY, BTN_LEFT, 0);
-	litest_event(dev, EV_SYN, SYN_REPORT, 0);
-	litest_touch_up(dev, 0);
-
-	litest_assert_button_event(li,
-				   BTN_RIGHT,
-				   LIBINPUT_BUTTON_STATE_RELEASED);
-	litest_assert_empty_queue(li);
-}
-END_TEST
-
-START_TEST(clickpad_softbutton_left_1st_fg_move)
-{
-	struct litest_device *dev = litest_current_device();
-	struct libinput *li = dev->libinput;
-	struct libinput_event *event;
-	double x = 0, y = 0;
-	int nevents = 0;
-
-	litest_drain_events(li);
-
-	/* One finger down in the left button area, button press
-		-> expect a button event
-	   Move finger up out of the area, wait for timeout
-	   Move finger around diagonally down left
-		-> expect motion events down left
-	   Release finger
-		-> expect a button event */
-
-	/* finger down, press in left button */
-	litest_touch_down(dev, 0, 20, 90);
-	litest_event(dev, EV_KEY, BTN_LEFT, 1);
-	litest_event(dev, EV_SYN, SYN_REPORT, 0);
-
-	litest_assert_button_event(li,
-				   BTN_LEFT,
-				   LIBINPUT_BUTTON_STATE_PRESSED);
-	litest_assert_empty_queue(li);
-
-	/* move out of the area, then wait for softbutton timer */
-	litest_touch_move_to(dev, 0, 20, 90, 90, 20, 10, 0);
-	libinput_dispatch(li);
-	litest_timeout_softbuttons();
-	libinput_dispatch(li);
-	litest_drain_events(li);
-
-	/* move down left, expect motion */
-	litest_touch_move_to(dev, 0, 90, 20, 20, 90, 10, 0);
-
-	libinput_dispatch(li);
-	event = libinput_get_event(li);
-	ck_assert(event != NULL);
-	while (event) {
-		struct libinput_event_pointer *p;
-
-		ck_assert_int_eq(libinput_event_get_type(event),
-				 LIBINPUT_EVENT_POINTER_MOTION);
-		p = libinput_event_get_pointer_event(event);
-
-		/* we moved up/right, now down/left so the pointer accel
-		   code may lag behind with the dx/dy vectors. Hence, add up
-		   the x/y movements and expect that on average we moved
-		   left and down */
-		x += libinput_event_pointer_get_dx(p);
-		y += libinput_event_pointer_get_dy(p);
-		nevents++;
-
-		libinput_event_destroy(event);
-		libinput_dispatch(li);
-		event = libinput_get_event(li);
-	}
-
-	ck_assert(x/nevents < 0);
-	ck_assert(y/nevents > 0);
-
-	litest_event(dev, EV_KEY, BTN_LEFT, 0);
-	litest_event(dev, EV_SYN, SYN_REPORT, 0);
-	litest_touch_up(dev, 0);
-
-	litest_assert_button_event(li,
-				   BTN_LEFT,
-				   LIBINPUT_BUTTON_STATE_RELEASED);
-
-	litest_assert_empty_queue(li);
-}
-END_TEST
-
-START_TEST(clickpad_softbutton_left_2nd_fg_move)
-{
-	struct litest_device *dev = litest_current_device();
-	struct libinput *li = dev->libinput;
-	struct libinput_event *event;
-
-	litest_drain_events(li);
-
-	/* One finger down in the left button area, button press
-		-> expect a button event
-	   Put a second finger down in the area, move it right, release
-		-> expect motion events right
-	   Put a second finger down in the area, move it down, release
-		-> expect motion events down
-	   Release second finger, release first finger
-		-> expect a button event */
-	litest_touch_down(dev, 0, 20, 90);
-	litest_event(dev, EV_KEY, BTN_LEFT, 1);
-	litest_event(dev, EV_SYN, SYN_REPORT, 0);
-
-	litest_assert_button_event(li,
-				   BTN_LEFT,
-				   LIBINPUT_BUTTON_STATE_PRESSED);
-	litest_assert_empty_queue(li);
-
-	litest_touch_down(dev, 1, 20, 20);
-	litest_touch_move_to(dev, 1, 20, 20, 80, 20, 10, 0);
-
-	libinput_dispatch(li);
-	event = libinput_get_event(li);
-	ck_assert(event != NULL);
-	while (event) {
-		struct libinput_event_pointer *p;
-		double x, y;
-
-		ck_assert_int_eq(libinput_event_get_type(event),
-				 LIBINPUT_EVENT_POINTER_MOTION);
-		p = libinput_event_get_pointer_event(event);
-
-		x = libinput_event_pointer_get_dx(p);
-		y = libinput_event_pointer_get_dy(p);
-
-		/* Ignore events only containing an unaccelerated motion
-		 * vector. */
-		if (x != 0 || y != 0) {
-			ck_assert(x > 0);
-			ck_assert(y == 0);
-		}
-
-		libinput_event_destroy(event);
-		libinput_dispatch(li);
-		event = libinput_get_event(li);
-	}
-	litest_touch_up(dev, 1);
-
-	/* second finger down */
-	litest_touch_down(dev, 1, 20, 20);
-	litest_touch_move_to(dev, 1, 20, 20, 20, 80, 10, 0);
-
-	libinput_dispatch(li);
-	event = libinput_get_event(li);
-	ck_assert(event != NULL);
-	while (event) {
-		struct libinput_event_pointer *p;
-		double x, y;
-
-		ck_assert_int_eq(libinput_event_get_type(event),
-				 LIBINPUT_EVENT_POINTER_MOTION);
-		p = libinput_event_get_pointer_event(event);
-
-		x = libinput_event_pointer_get_dx(p);
-		y = libinput_event_pointer_get_dy(p);
-
-		ck_assert(x == 0);
-		ck_assert(y > 0);
-
-		libinput_event_destroy(event);
-		libinput_dispatch(li);
-		event = libinput_get_event(li);
-	}
-
-	litest_touch_up(dev, 1);
-
-	litest_event(dev, EV_KEY, BTN_LEFT, 0);
-	litest_event(dev, EV_SYN, SYN_REPORT, 0);
-	litest_touch_up(dev, 0);
-
-	litest_assert_button_event(li,
-				   BTN_LEFT,
-				   LIBINPUT_BUTTON_STATE_RELEASED);
-
-	litest_assert_empty_queue(li);
-}
-END_TEST
-
-START_TEST(clickpad_softbutton_left_to_right)
-{
-	struct litest_device *dev = litest_current_device();
-	struct libinput *li = dev->libinput;
-
-	litest_drain_events(li);
-
-	/* One finger down in left software button area,
-	   move to right button area immediately, click
-		-> expect right button event
-	*/
-
-	litest_touch_down(dev, 0, 20, 90);
-	litest_touch_move_to(dev, 0, 20, 90, 90, 90, 10, 0);
-	litest_event(dev, EV_KEY, BTN_LEFT, 1);
-	litest_event(dev, EV_SYN, SYN_REPORT, 0);
-
-	litest_assert_button_event(li,
-				   BTN_RIGHT,
-				   LIBINPUT_BUTTON_STATE_PRESSED);
-	litest_assert_empty_queue(li);
-
-	litest_event(dev, EV_KEY, BTN_LEFT, 0);
-	litest_event(dev, EV_SYN, SYN_REPORT, 0);
-	litest_touch_up(dev, 0);
-
-	litest_assert_button_event(li,
-				   BTN_RIGHT,
-				   LIBINPUT_BUTTON_STATE_RELEASED);
-
-	litest_assert_empty_queue(li);
-}
-END_TEST
-
-START_TEST(clickpad_softbutton_right_to_left)
-{
-	struct litest_device *dev = litest_current_device();
-	struct libinput *li = dev->libinput;
-
-	litest_drain_events(li);
-
-	/* One finger down in right software button area,
-	   move to left button area immediately, click
-		-> expect left button event
-	*/
-
-	litest_touch_down(dev, 0, 90, 90);
-	litest_touch_move_to(dev, 0, 90, 90, 20, 90, 10, 0);
-	litest_event(dev, EV_KEY, BTN_LEFT, 1);
-	litest_event(dev, EV_SYN, SYN_REPORT, 0);
-
-	litest_assert_button_event(li,
-				   BTN_LEFT,
-				   LIBINPUT_BUTTON_STATE_PRESSED);
-	litest_assert_empty_queue(li);
-
-	litest_event(dev, EV_KEY, BTN_LEFT, 0);
-	litest_event(dev, EV_SYN, SYN_REPORT, 0);
-	litest_touch_up(dev, 0);
-
-	litest_assert_button_event(li,
-				   BTN_LEFT,
-				   LIBINPUT_BUTTON_STATE_RELEASED);
-
-	litest_assert_empty_queue(li);
-}
-END_TEST
-
-START_TEST(clickpad_topsoftbuttons_left)
-{
-	struct litest_device *dev = litest_current_device();
-	struct libinput *li = dev->libinput;
-
-	litest_drain_events(li);
-
-	litest_touch_down(dev, 0, 10, 5);
-	litest_event(dev, EV_KEY, BTN_LEFT, 1);
-	litest_event(dev, EV_SYN, SYN_REPORT, 0);
-
-	litest_assert_button_event(li,
-				   BTN_LEFT,
-				   LIBINPUT_BUTTON_STATE_PRESSED);
-	litest_assert_empty_queue(li);
-
-	litest_event(dev, EV_KEY, BTN_LEFT, 0);
-	litest_event(dev, EV_SYN, SYN_REPORT, 0);
-	litest_touch_up(dev, 0);
-
-	litest_assert_button_event(li,
-				   BTN_LEFT,
-				   LIBINPUT_BUTTON_STATE_RELEASED);
-
-	litest_assert_empty_queue(li);
-}
-END_TEST
-
-START_TEST(clickpad_topsoftbuttons_right)
-{
-	struct litest_device *dev = litest_current_device();
-	struct libinput *li = dev->libinput;
-
-	litest_drain_events(li);
-
-	litest_touch_down(dev, 0, 90, 5);
-	litest_event(dev, EV_KEY, BTN_LEFT, 1);
-	litest_event(dev, EV_SYN, SYN_REPORT, 0);
-
-	litest_assert_button_event(li,
-				   BTN_RIGHT,
-				   LIBINPUT_BUTTON_STATE_PRESSED);
-	litest_assert_empty_queue(li);
-
-	litest_event(dev, EV_KEY, BTN_LEFT, 0);
-	litest_event(dev, EV_SYN, SYN_REPORT, 0);
-	litest_touch_up(dev, 0);
-
-	litest_assert_button_event(li,
-				   BTN_RIGHT,
-				   LIBINPUT_BUTTON_STATE_RELEASED);
-
-	litest_assert_empty_queue(li);
-}
-END_TEST
-
-START_TEST(clickpad_topsoftbuttons_middle)
-{
-	struct litest_device *dev = litest_current_device();
-	struct libinput *li = dev->libinput;
-
-	litest_drain_events(li);
-
-	litest_touch_down(dev, 0, 50, 5);
-	litest_event(dev, EV_KEY, BTN_LEFT, 1);
-	litest_event(dev, EV_SYN, SYN_REPORT, 0);
-
-	litest_assert_button_event(li,
-				   BTN_MIDDLE,
-				   LIBINPUT_BUTTON_STATE_PRESSED);
-	litest_assert_empty_queue(li);
-
-	litest_event(dev, EV_KEY, BTN_LEFT, 0);
-	litest_event(dev, EV_SYN, SYN_REPORT, 0);
-	litest_touch_up(dev, 0);
-
-	litest_assert_button_event(li,
-				   BTN_MIDDLE,
-				   LIBINPUT_BUTTON_STATE_RELEASED);
-
-	litest_assert_empty_queue(li);
-}
-END_TEST
-
-START_TEST(clickpad_topsoftbuttons_move_out_ignore)
-{
-	struct litest_device *dev = litest_current_device();
-	struct libinput *li = dev->libinput;
-
-	/* Finger down in top button area, wait past enter timeout
-	   Move into main area, wait past leave timeout
-	   Click
-	     -> expect no events
-	 */
-
-	litest_drain_events(li);
-
-	litest_touch_down(dev, 0, 50, 5);
-	libinput_dispatch(li);
-	litest_timeout_softbuttons();
-	libinput_dispatch(li);
-	litest_assert_empty_queue(li);
-
-	litest_touch_move_to(dev, 0, 50, 5, 80, 90, 20, 0);
-	libinput_dispatch(li);
-	litest_timeout_softbuttons();
-	libinput_dispatch(li);
-
-	litest_event(dev, EV_KEY, BTN_LEFT, 1);
-	litest_event(dev, EV_SYN, SYN_REPORT, 0);
-	litest_event(dev, EV_KEY, BTN_LEFT, 0);
-	litest_event(dev, EV_SYN, SYN_REPORT, 0);
-
-	litest_touch_up(dev, 0);
-
-	litest_assert_empty_queue(li);
-}
-END_TEST
-
-START_TEST(clickpad_topsoftbuttons_clickfinger)
-{
-	struct litest_device *dev = litest_current_device();
-	struct libinput *li = dev->libinput;
-
-	enable_clickfinger(dev);
-
-	litest_drain_events(li);
-
-	litest_touch_down(dev, 0, 90, 5);
-	litest_event(dev, EV_KEY, BTN_LEFT, 1);
-	litest_event(dev, EV_SYN, SYN_REPORT, 0);
-	litest_event(dev, EV_KEY, BTN_LEFT, 0);
-	litest_event(dev, EV_SYN, SYN_REPORT, 0);
-	litest_touch_up(dev, 0);
-
-	litest_assert_button_event(li,
-				   BTN_LEFT,
-				   LIBINPUT_BUTTON_STATE_PRESSED);
-	litest_assert_button_event(li,
-				   BTN_LEFT,
-				   LIBINPUT_BUTTON_STATE_RELEASED);
-
-	litest_assert_empty_queue(li);
-
-	litest_touch_down(dev, 0, 90, 5);
-	litest_touch_down(dev, 1, 80, 5);
-	litest_event(dev, EV_KEY, BTN_LEFT, 1);
-	litest_event(dev, EV_SYN, SYN_REPORT, 0);
-	litest_event(dev, EV_KEY, BTN_LEFT, 0);
-	litest_event(dev, EV_SYN, SYN_REPORT, 0);
-	litest_touch_up(dev, 0);
-	litest_touch_up(dev, 1);
-
-	litest_assert_button_event(li,
-				   BTN_RIGHT,
-				   LIBINPUT_BUTTON_STATE_PRESSED);
-	litest_assert_button_event(li,
-				   BTN_RIGHT,
-				   LIBINPUT_BUTTON_STATE_RELEASED);
-}
-END_TEST
-
-START_TEST(clickpad_topsoftbuttons_clickfinger_dev_disabled)
-{
-	struct litest_device *dev = litest_current_device();
-	struct libinput *li = dev->libinput;
-	struct litest_device *trackpoint = litest_add_device(li,
-							     LITEST_TRACKPOINT);
-
-	libinput_device_config_send_events_set_mode(dev->libinput_device,
-						    LIBINPUT_CONFIG_SEND_EVENTS_DISABLED);
-	enable_clickfinger(dev);
-	litest_drain_events(li);
-
-	litest_touch_down(dev, 0, 90, 5);
-	litest_event(dev, EV_KEY, BTN_LEFT, 1);
-	litest_event(dev, EV_SYN, SYN_REPORT, 0);
-	litest_event(dev, EV_KEY, BTN_LEFT, 0);
-	litest_event(dev, EV_SYN, SYN_REPORT, 0);
-	litest_touch_up(dev, 0);
-
-	litest_assert_button_event(li,
-				   BTN_RIGHT,
-				   LIBINPUT_BUTTON_STATE_PRESSED);
-	litest_assert_button_event(li,
-				   BTN_RIGHT,
-				   LIBINPUT_BUTTON_STATE_RELEASED);
-
-	litest_assert_empty_queue(li);
-
-	litest_touch_down(dev, 0, 90, 5);
-	litest_touch_down(dev, 1, 10, 5);
-	litest_event(dev, EV_KEY, BTN_LEFT, 1);
-	litest_event(dev, EV_SYN, SYN_REPORT, 0);
-	litest_event(dev, EV_KEY, BTN_LEFT, 0);
-	litest_event(dev, EV_SYN, SYN_REPORT, 0);
-	litest_touch_up(dev, 0);
-	litest_touch_up(dev, 1);
-
-	litest_assert_button_event(li,
-				   BTN_MIDDLE,
-				   LIBINPUT_BUTTON_STATE_PRESSED);
-	litest_assert_button_event(li,
-				   BTN_MIDDLE,
-				   LIBINPUT_BUTTON_STATE_RELEASED);
-
-	litest_delete_device(trackpoint);
-}
-END_TEST
-
-static void
-test_2fg_scroll(struct litest_device *dev, double dx, double dy, int want_sleep)
-{
-	struct libinput *li = dev->libinput;
-
-	litest_touch_down(dev, 0, 49, 50);
-	litest_touch_down(dev, 1, 51, 50);
-
-	litest_touch_move_two_touches(dev, 49, 50, 51, 50, dx, dy, 10, 0);
-
-	/* Avoid a small scroll being seen as a tap */
-	if (want_sleep) {
-		libinput_dispatch(li);
-		litest_timeout_tap();
-		libinput_dispatch(li);
-	}
-
-	litest_touch_up(dev, 1);
-	litest_touch_up(dev, 0);
-
-	libinput_dispatch(li);
-}
-
-START_TEST(touchpad_2fg_scroll)
-{
-	struct litest_device *dev = litest_current_device();
-	struct libinput *li = dev->libinput;
-
-	litest_drain_events(li);
-
-	test_2fg_scroll(dev, 0.1, 40, 0);
-	litest_assert_scroll(li, LIBINPUT_POINTER_AXIS_SCROLL_VERTICAL, 10);
-	test_2fg_scroll(dev, 0.1, -40, 0);
-	litest_assert_scroll(li, LIBINPUT_POINTER_AXIS_SCROLL_VERTICAL, -10);
-	test_2fg_scroll(dev, 40, 0.1, 0);
-	litest_assert_scroll(li, LIBINPUT_POINTER_AXIS_SCROLL_HORIZONTAL, 10);
-	test_2fg_scroll(dev, -40, 0.1, 0);
-	litest_assert_scroll(li, LIBINPUT_POINTER_AXIS_SCROLL_HORIZONTAL, -10);
-
-	/* 2fg scroll smaller than the threshold should not generate events */
-	test_2fg_scroll(dev, 0.1, 0.1, 200);
-	litest_assert_empty_queue(li);
-}
-END_TEST
-
-START_TEST(touchpad_2fg_scroll_slow_distance)
-{
-	struct litest_device *dev = litest_current_device();
-	struct libinput *li = dev->libinput;
-	struct libinput_event *event;
-	struct libinput_event_pointer *ptrev;
-	const struct input_absinfo *y;
-	double y_move;
-
-	/* We want to move > 5 mm. */
-	y = libevdev_get_abs_info(dev->evdev, ABS_Y);
-	if (y->resolution) {
-		y_move = 7.0 * y->resolution /
-					(y->maximum - y->minimum) * 100;
-	} else {
-		y_move = 20.0;
-	}
-
-	litest_drain_events(li);
-
-	litest_touch_down(dev, 0, 49, 50);
-	litest_touch_down(dev, 1, 51, 50);
-	litest_touch_move_two_touches(dev, 49, 50, 51, 50, 0, y_move, 100, 10);
-	litest_touch_up(dev, 1);
-	litest_touch_up(dev, 0);
-	libinput_dispatch(li);
-
-	event = libinput_get_event(li);
-	ck_assert_notnull(event);
-
-	/* last event is value 0, tested elsewhere */
-	while (libinput_next_event_type(li) != LIBINPUT_EVENT_NONE) {
-		double axisval;
-		ck_assert_int_eq(libinput_event_get_type(event),
-				 LIBINPUT_EVENT_POINTER_AXIS);
-		ptrev = libinput_event_get_pointer_event(event);
-
-		axisval = libinput_event_pointer_get_axis_value(ptrev,
-				LIBINPUT_POINTER_AXIS_SCROLL_VERTICAL);
-		ck_assert(axisval > 0.0);
-
-		/* this is to verify we test the right thing, if the value
-		   is greater than scroll.threshold we triggered the wrong
-		   condition */
-		ck_assert(axisval < 5.0);
-
-		libinput_event_destroy(event);
-		event = libinput_get_event(li);
-	}
-
-	litest_assert_empty_queue(li);
-	libinput_event_destroy(event);
-}
-END_TEST
-
-START_TEST(touchpad_2fg_scroll_source)
-{
-	struct litest_device *dev = litest_current_device();
-	struct libinput *li = dev->libinput;
-	struct libinput_event *event;
-	struct libinput_event_pointer *ptrev;
-
-	litest_drain_events(li);
-
-	test_2fg_scroll(dev, 0, 30, 0);
-	litest_wait_for_event_of_type(li, LIBINPUT_EVENT_POINTER_AXIS, -1);
-
-	while ((event = libinput_get_event(li))) {
-		ck_assert_int_eq(libinput_event_get_type(event),
-				 LIBINPUT_EVENT_POINTER_AXIS);
-		ptrev = libinput_event_get_pointer_event(event);
-		ck_assert_int_eq(libinput_event_pointer_get_axis_source(ptrev),
-				 LIBINPUT_POINTER_AXIS_SOURCE_FINGER);
-		libinput_event_destroy(event);
-	}
-}
-END_TEST
-
-START_TEST(touchpad_2fg_scroll_semi_mt)
-{
-	struct litest_device *dev = litest_current_device();
-	struct libinput *li = dev->libinput;
-
-	litest_drain_events(li);
-
-	litest_touch_down(dev, 0, 20, 20);
-	litest_touch_down(dev, 1, 30, 20);
-	libinput_dispatch(li);
-	litest_touch_move_to(dev, 1, 30, 20, 30, 70, 10, 5);
-
-	litest_assert_empty_queue(li);
-
-	litest_touch_move_to(dev, 0, 20, 20, 20, 70, 10, 5);
-
-	litest_assert_only_typed_events(li, LIBINPUT_EVENT_POINTER_AXIS);
-}
-END_TEST
-
-START_TEST(touchpad_2fg_scroll_return_to_motion)
-{
-	struct litest_device *dev = litest_current_device();
-	struct libinput *li = dev->libinput;
-
-	litest_drain_events(li);
-
-	/* start with motion */
-	litest_touch_down(dev, 0, 70, 70);
-	litest_touch_move_to(dev, 0, 70, 70, 49, 50, 10, 0);
-	litest_assert_only_typed_events(li, LIBINPUT_EVENT_POINTER_MOTION);
-
-	/* 2fg scroll */
-	litest_touch_down(dev, 1, 51, 50);
-	litest_touch_move_two_touches(dev, 49, 50, 51, 50, 0, 20, 5, 0);
-	litest_touch_up(dev, 1);
-	libinput_dispatch(li);
-	litest_timeout_finger_switch();
-	libinput_dispatch(li);
-	litest_assert_only_typed_events(li, LIBINPUT_EVENT_POINTER_AXIS);
-
-	litest_touch_move_to(dev, 0, 49, 70, 49, 50, 10, 0);
-	litest_assert_only_typed_events(li, LIBINPUT_EVENT_POINTER_MOTION);
-
-	/* back to 2fg scroll, lifting the other finger */
-	litest_touch_down(dev, 1, 51, 50);
-	litest_touch_move_two_touches(dev, 49, 50, 51, 50, 0, 20, 5, 0);
-	litest_touch_up(dev, 0);
-	libinput_dispatch(li);
-	litest_timeout_finger_switch();
-	libinput_dispatch(li);
-	litest_assert_only_typed_events(li, LIBINPUT_EVENT_POINTER_AXIS);
-
-	/* move with second finger */
-	litest_touch_move_to(dev, 1, 51, 70, 51, 50, 10, 0);
-	litest_assert_only_typed_events(li, LIBINPUT_EVENT_POINTER_MOTION);
-
-	litest_touch_up(dev, 1);
-	litest_assert_empty_queue(li);
-}
-END_TEST
-
-START_TEST(touchpad_scroll_natural_defaults)
-{
-	struct litest_device *dev = litest_current_device();
-
-	ck_assert_int_ge(libinput_device_config_scroll_has_natural_scroll(dev->libinput_device), 1);
-	ck_assert_int_eq(libinput_device_config_scroll_get_natural_scroll_enabled(dev->libinput_device), 0);
-	ck_assert_int_eq(libinput_device_config_scroll_get_default_natural_scroll_enabled(dev->libinput_device), 0);
-}
-END_TEST
-
-START_TEST(touchpad_scroll_natural_enable_config)
-{
-	struct litest_device *dev = litest_current_device();
-	enum libinput_config_status status;
-
-	status = libinput_device_config_scroll_set_natural_scroll_enabled(dev->libinput_device, 1);
-	ck_assert_int_eq(status, LIBINPUT_CONFIG_STATUS_SUCCESS);
-	ck_assert_int_eq(libinput_device_config_scroll_get_natural_scroll_enabled(dev->libinput_device), 1);
-
-	status = libinput_device_config_scroll_set_natural_scroll_enabled(dev->libinput_device, 0);
-	ck_assert_int_eq(status, LIBINPUT_CONFIG_STATUS_SUCCESS);
-	ck_assert_int_eq(libinput_device_config_scroll_get_natural_scroll_enabled(dev->libinput_device), 0);
-}
-END_TEST
-
->>>>>>> 2c781498
 START_TEST(touchpad_scroll_natural)
 {
 	struct litest_device *dev = litest_current_device();
@@ -4850,55 +3427,6 @@
 	litest_add("touchpad:motion", touchpad_1fg_motion, LITEST_TOUCHPAD, LITEST_ANY);
 	litest_add("touchpad:motion", touchpad_2fg_no_motion, LITEST_TOUCHPAD, LITEST_SINGLE_TOUCH);
 
-<<<<<<< HEAD
-=======
-	litest_add("touchpad:clickfinger", touchpad_1fg_clickfinger, LITEST_CLICKPAD, LITEST_ANY);
-	litest_add("touchpad:clickfinger", touchpad_1fg_clickfinger_no_touch, LITEST_CLICKPAD, LITEST_ANY);
-	litest_add("touchpad:clickfinger", touchpad_2fg_clickfinger, LITEST_CLICKPAD, LITEST_ANY);
-	litest_add("touchpad:clickfinger", touchpad_3fg_clickfinger, LITEST_CLICKPAD, LITEST_ANY);
-	litest_add("touchpad:clickfinger", touchpad_3fg_clickfinger_btntool, LITEST_CLICKPAD, LITEST_ANY);
-	litest_add("touchpad:clickfinger", touchpad_4fg_clickfinger, LITEST_CLICKPAD, LITEST_ANY);
-	litest_add("touchpad:clickfinger", touchpad_4fg_clickfinger_btntool_2slots, LITEST_CLICKPAD, LITEST_ANY);
-	litest_add("touchpad:clickfinger", touchpad_4fg_clickfinger_btntool_3slots, LITEST_CLICKPAD, LITEST_ANY);
-	litest_add("touchpad:clickfinger", touchpad_2fg_clickfinger_distance, LITEST_CLICKPAD, LITEST_ANY);
-	litest_add_for_device("touchpad:clickfinger", touchpad_2fg_clickfinger_bottom, LITEST_SYNAPTICS_TOPBUTTONPAD);
-	litest_add("touchpad:clickfinger", touchpad_clickfinger_to_area_method, LITEST_CLICKPAD, LITEST_ANY);
-	litest_add("touchpad:clickfinger",
-		   touchpad_clickfinger_to_area_method_while_down, LITEST_CLICKPAD, LITEST_ANY);
-	litest_add("touchpad:clickfinger", touchpad_area_to_clickfinger_method, LITEST_CLICKPAD, LITEST_ANY);
-	litest_add("touchpad:clickfinger",
-		   touchpad_area_to_clickfinger_method_while_down, LITEST_CLICKPAD, LITEST_ANY);
-	/* run those two for the T440 one only so we don't have to worry
-	 * about small touchpads messing with thumb detection expectations */
-	litest_add_for_device("touchpad:clickfinger", touchpad_clickfinger_3fg_tool_position, LITEST_SYNAPTICS_TOPBUTTONPAD);
-	litest_add_for_device("touchpad:clickfinger", touchpad_clickfinger_4fg_tool_position, LITEST_SYNAPTICS_TOPBUTTONPAD);
-
-	litest_add("touchpad:click", touchpad_click_defaults_clickfinger, LITEST_APPLE_CLICKPAD, LITEST_ANY);
-	litest_add("touchpad:click", touchpad_click_defaults_btnarea, LITEST_CLICKPAD, LITEST_APPLE_CLICKPAD);
-	litest_add("touchpad:click", touchpad_click_defaults_none, LITEST_TOUCHPAD, LITEST_CLICKPAD);
-
-	litest_add("touchpad:click", touchpad_btn_left, LITEST_TOUCHPAD|LITEST_BUTTON, LITEST_CLICKPAD);
-	litest_add("touchpad:click", clickpad_btn_left, LITEST_CLICKPAD, LITEST_ANY);
-	litest_add("touchpad:click", clickpad_click_n_drag, LITEST_CLICKPAD, LITEST_SINGLE_TOUCH);
-	litest_add("touchpad:click", clickpad_finger_pin, LITEST_CLICKPAD, LITEST_ANY);
-
-	litest_add("touchpad:softbutton", clickpad_softbutton_left, LITEST_CLICKPAD, LITEST_APPLE_CLICKPAD);
-	litest_add("touchpad:softbutton", clickpad_softbutton_right, LITEST_CLICKPAD, LITEST_APPLE_CLICKPAD);
-	litest_add("touchpad:softbutton", clickpad_softbutton_left_tap_n_drag, LITEST_CLICKPAD, LITEST_APPLE_CLICKPAD);
-	litest_add("touchpad:softbutton", clickpad_softbutton_right_tap_n_drag, LITEST_CLICKPAD, LITEST_APPLE_CLICKPAD);
-	litest_add("touchpad:softbutton", clickpad_softbutton_left_1st_fg_move, LITEST_CLICKPAD, LITEST_APPLE_CLICKPAD);
-	litest_add("touchpad:softbutton", clickpad_softbutton_left_2nd_fg_move, LITEST_CLICKPAD, LITEST_APPLE_CLICKPAD);
-	litest_add("touchpad:softbutton", clickpad_softbutton_left_to_right, LITEST_CLICKPAD, LITEST_APPLE_CLICKPAD);
-	litest_add("touchpad:softbutton", clickpad_softbutton_right_to_left, LITEST_CLICKPAD, LITEST_APPLE_CLICKPAD);
-
-	litest_add("touchpad:topsoftbuttons", clickpad_topsoftbuttons_left, LITEST_TOPBUTTONPAD, LITEST_ANY);
-	litest_add("touchpad:topsoftbuttons", clickpad_topsoftbuttons_right, LITEST_TOPBUTTONPAD, LITEST_ANY);
-	litest_add("touchpad:topsoftbuttons", clickpad_topsoftbuttons_middle, LITEST_TOPBUTTONPAD, LITEST_ANY);
-	litest_add("touchpad:topsoftbuttons", clickpad_topsoftbuttons_move_out_ignore, LITEST_TOPBUTTONPAD, LITEST_ANY);
-	litest_add("touchpad:topsoftbuttons", clickpad_topsoftbuttons_clickfinger, LITEST_TOPBUTTONPAD, LITEST_ANY);
-	litest_add("touchpad:topsoftbuttons", clickpad_topsoftbuttons_clickfinger_dev_disabled, LITEST_TOPBUTTONPAD, LITEST_ANY);
-
->>>>>>> 2c781498
 	litest_add("touchpad:scroll", touchpad_2fg_scroll, LITEST_TOUCHPAD, LITEST_SINGLE_TOUCH);
 	litest_add("touchpad:scroll", touchpad_2fg_scroll_slow_distance, LITEST_TOUCHPAD, LITEST_SINGLE_TOUCH);
 	litest_add("touchpad:scroll", touchpad_2fg_scroll_return_to_motion, LITEST_TOUCHPAD, LITEST_SINGLE_TOUCH);
@@ -4987,21 +3515,12 @@
 	litest_add("touchpad:thumb", touchpad_thumb_moving, LITEST_CLICKPAD, LITEST_ANY);
 	litest_add("touchpad:thumb", touchpad_thumb_clickfinger, LITEST_CLICKPAD, LITEST_ANY);
 	litest_add("touchpad:thumb", touchpad_thumb_btnarea, LITEST_CLICKPAD, LITEST_ANY);
-<<<<<<< HEAD
-	litest_add("touchpad:thumb", touchpad_thumb_edgescroll, LITEST_TOUCHPAD, LITEST_ANY);
-	litest_add("touchpad:thumb", touchpad_thumb_tap_begin, LITEST_TOUCHPAD, LITEST_ANY);
-	litest_add("touchpad:thumb", touchpad_thumb_tap_touch, LITEST_TOUCHPAD, LITEST_ANY);
-	litest_add("touchpad:thumb", touchpad_thumb_tap_hold, LITEST_TOUCHPAD, LITEST_ANY);
-	litest_add("touchpad:thumb", touchpad_thumb_tap_hold_2ndfg, LITEST_TOUCHPAD, LITEST_SINGLE_TOUCH);
-	litest_add("touchpad:thumb", touchpad_thumb_tap_hold_2ndfg_tap, LITEST_TOUCHPAD, LITEST_SINGLE_TOUCH);
-
-	litest_add_for_device("touchpad:bugs", touchpad_tool_tripletap_touch_count, LITEST_SYNAPTICS_TOPBUTTONPAD);
-=======
 	litest_add("touchpad:thumb", touchpad_thumb_edgescroll, LITEST_CLICKPAD, LITEST_ANY);
 	litest_add("touchpad:thumb", touchpad_thumb_tap_begin, LITEST_CLICKPAD, LITEST_ANY);
 	litest_add("touchpad:thumb", touchpad_thumb_tap_touch, LITEST_CLICKPAD, LITEST_ANY);
 	litest_add("touchpad:thumb", touchpad_thumb_tap_hold, LITEST_CLICKPAD, LITEST_ANY);
 	litest_add("touchpad:thumb", touchpad_thumb_tap_hold_2ndfg, LITEST_CLICKPAD, LITEST_SINGLE_TOUCH);
 	litest_add("touchpad:thumb", touchpad_thumb_tap_hold_2ndfg_tap, LITEST_CLICKPAD, LITEST_SINGLE_TOUCH);
->>>>>>> 2c781498
+
+	litest_add_for_device("touchpad:bugs", touchpad_tool_tripletap_touch_count, LITEST_SYNAPTICS_TOPBUTTONPAD);
 }