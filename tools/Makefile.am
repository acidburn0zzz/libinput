--- conflicted
+++ resolved
@@ -6,12 +6,7 @@
 noinst_LTLIBRARIES = libshared.la
 
 AM_CPPFLAGS = -I$(top_srcdir)/include \
-<<<<<<< HEAD
               -I$(top_srcdir)/src
-=======
-              -I$(top_srcdir)/src \
-              -I$(top_builddir)/src # for libinput-version.h
->>>>>>> 401728a1
 AM_CFLAGS = $(GCC_CFLAGS)
 AM_CXXFLAGS = $(GCC_CXXFLAGS)
 
