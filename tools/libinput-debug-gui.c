/*
 * Copyright © 2014 Red Hat, Inc.
 *
 * Permission is hereby granted, free of charge, to any person obtaining a
 * copy of this software and associated documentation files (the "Software"),
 * to deal in the Software without restriction, including without limitation
 * the rights to use, copy, modify, merge, publish, distribute, sublicense,
 * and/or sell copies of the Software, and to permit persons to whom the
 * Software is furnished to do so, subject to the following conditions:
 *
 * The above copyright notice and this permission notice (including the next
 * paragraph) shall be included in all copies or substantial portions of the
 * Software.
 *
 * THE SOFTWARE IS PROVIDED "AS IS", WITHOUT WARRANTY OF ANY KIND, EXPRESS OR
 * IMPLIED, INCLUDING BUT NOT LIMITED TO THE WARRANTIES OF MERCHANTABILITY,
 * FITNESS FOR A PARTICULAR PURPOSE AND NONINFRINGEMENT.  IN NO EVENT SHALL
 * THE AUTHORS OR COPYRIGHT HOLDERS BE LIABLE FOR ANY CLAIM, DAMAGES OR OTHER
 * LIABILITY, WHETHER IN AN ACTION OF CONTRACT, TORT OR OTHERWISE, ARISING
 * FROM, OUT OF OR IN CONNECTION WITH THE SOFTWARE OR THE USE OR OTHER
 * DEALINGS IN THE SOFTWARE.
 */
#include <config.h>

#include <linux/input.h>

#include <cairo.h>
#include <errno.h>
#include <fcntl.h>
#include <getopt.h>
#include <math.h>
#include <stdio.h>
#include <stdlib.h>
#include <stdarg.h>
#include <string.h>
#include <unistd.h>

#include <gtk/gtk.h>
#include <glib.h>

#include <libinput.h>
#include <libinput-util.h>

#include "shared.h"

#define clip(val_, min_, max_) min((max_), max((min_), (val_)))

struct touch {
	int active;
	int x, y;
};

struct point {
	double x, y;
};

struct window {
	bool grab;
	struct tools_options options;

	GtkWidget *win;
	GtkWidget *area;
	int width, height; /* of window */

	/* sprite position */
	double x, y;

	/* these are for the delta coordinates, but they're not
	 * deltas, they are converted into abs positions */
	size_t ndeltas;
	struct point deltas[64];

	/* abs position */
	int absx, absy;

	/* scroll bar positions */
	double vx, vy;
	double hx, hy;

	/* touch positions */
	struct touch touches[32];

	/* l/m/r mouse buttons */
	int l, m, r;

	/* touchpad swipe */
	struct {
		int nfingers;
		double x, y;
	} swipe;

	struct {
		int nfingers;
		double scale;
		double angle;
		double x, y;
	} pinch;

	struct {
		double x, y;
		double x_in, y_in;
		double x_down, y_down;
		double x_up, y_up;
		double pressure;
		double distance;
		double tilt_x, tilt_y;

		/* these are for the delta coordinates, but they're not
		 * deltas, they are converted into abs positions */
		size_t ndeltas;
		struct point deltas[64];
	} tool;

	struct libinput_device *devices[50];
};

LIBINPUT_ATTRIBUTE_PRINTF(1, 2)
static inline void
msg(const char *fmt, ...)
{
	va_list args;
	printf("info: ");

	va_start(args, fmt);
	vprintf(fmt, args);
	va_end(args);
}

static inline void
draw_gestures(struct window *w, cairo_t *cr)
{
	int i;
	int offset;

	/* swipe */
	cairo_save(cr);
	cairo_translate(cr, w->swipe.x, w->swipe.y);
	for (i = 0; i < w->swipe.nfingers; i++) {
		cairo_set_source_rgb(cr, .8, .8, .4);
		cairo_arc(cr, (i - 2) * 40, 0, 20, 0, 2 * M_PI);
		cairo_fill(cr);
	}

	for (i = 0; i < 4; i++) { /* 4 fg max */
		cairo_set_source_rgb(cr, 0, 0, 0);
		cairo_arc(cr, (i - 2) * 40, 0, 20, 0, 2 * M_PI);
		cairo_stroke(cr);
	}
	cairo_restore(cr);

	/* pinch */
	cairo_save(cr);
	offset = w->pinch.scale * 100;
	cairo_translate(cr, w->pinch.x, w->pinch.y);
	cairo_rotate(cr, w->pinch.angle * M_PI/180.0);
	if (w->pinch.nfingers > 0) {
		cairo_set_source_rgb(cr, .4, .4, .8);
		cairo_arc(cr, offset, -offset, 20, 0, 2 * M_PI);
		cairo_arc(cr, -offset, offset, 20, 0, 2 * M_PI);
		cairo_fill(cr);
	}

	cairo_set_source_rgb(cr, 0, 0, 0);
	cairo_arc(cr, offset, -offset, 20, 0, 2 * M_PI);
	cairo_stroke(cr);
	cairo_arc(cr, -offset, offset, 20, 0, 2 * M_PI);
	cairo_stroke(cr);

	cairo_restore(cr);

}

static inline void
draw_scrollbars(struct window *w, cairo_t *cr)
{
	cairo_set_source_rgb(cr, .4, .8, 0);

	cairo_save(cr);
	cairo_rectangle(cr, w->vx - 10, w->vy - 20, 20, 40);
	cairo_rectangle(cr, w->hx - 20, w->hy - 10, 40, 20);
	cairo_fill(cr);
	cairo_restore(cr);
}

static inline void
draw_touchpoints(struct window *w, cairo_t *cr)
{
	struct touch *t;

	cairo_set_source_rgb(cr, .8, .2, .2);

	ARRAY_FOR_EACH(w->touches, t) {
		cairo_save(cr);
		cairo_arc(cr, t->x, t->y, 10, 0, 2 * M_PI);
		cairo_fill(cr);
		cairo_restore(cr);
	}
}

static inline void
draw_abs_pointer(struct window *w, cairo_t *cr)
{
	cairo_set_source_rgb(cr, .2, .4, .8);

	cairo_save(cr);
	cairo_arc(cr, w->absx, w->absy, 10, 0, 2 * M_PI);
	cairo_fill(cr);
	cairo_restore(cr);
}

static inline void
draw_buttons(struct window *w, cairo_t *cr)
{
	cairo_save(cr);
	if (w->l || w->m || w->r) {
		cairo_set_source_rgb(cr, .2, .8, .8);
		if (w->l)
			cairo_rectangle(cr, w->width/2 - 100, w->height - 200, 70, 30);
		if (w->m)
			cairo_rectangle(cr, w->width/2 - 20, w->height - 200, 40, 30);
		if (w->r)
			cairo_rectangle(cr, w->width/2 + 30, w->height - 200, 70, 30);
		cairo_fill(cr);
	}

	cairo_set_source_rgb(cr, 0, 0, 0);
	cairo_rectangle(cr, w->width/2 - 100, w->height - 200, 70, 30);
	cairo_rectangle(cr, w->width/2 - 20, w->height - 200, 40, 30);
	cairo_rectangle(cr, w->width/2 + 30, w->height - 200, 70, 30);
	cairo_stroke(cr);
	cairo_restore(cr);
}

static inline void
draw_tablet(struct window *w, cairo_t *cr)
{
	double x, y;
	int first, last;
	size_t mask;
	int i;

	/* tablet tool, square for prox-in location */
	cairo_save(cr);
	cairo_set_source_rgb(cr, .8, .8, .8);
	if (w->tool.x_in && w->tool.y_in) {
		cairo_rectangle(cr, w->tool.x_in - 15, w->tool.y_in - 15, 30, 30);
		cairo_stroke(cr);
		cairo_restore(cr);
		cairo_save(cr);
	}

	if (w->tool.x_down && w->tool.y_down) {
		cairo_rectangle(cr, w->tool.x_down - 10, w->tool.y_down - 10, 20, 20);
		cairo_stroke(cr);
		cairo_restore(cr);
		cairo_save(cr);
	}

	if (w->tool.x_up && w->tool.y_up) {
		cairo_rectangle(cr, w->tool.x_up - 10, w->tool.y_up - 10, 20, 20);
		cairo_stroke(cr);
		cairo_restore(cr);
		cairo_save(cr);
	}

	if (w->tool.pressure)
		cairo_set_source_rgb(cr, .8, .8, .2);

	cairo_translate(cr, w->tool.x, w->tool.y);
	cairo_scale(cr, 1.0 + w->tool.tilt_x/30.0, 1.0 + w->tool.tilt_y/30.0);
	cairo_arc(cr, 0, 0,
		  1 + 10 * max(w->tool.pressure, w->tool.distance),
		  0, 2 * M_PI);
	cairo_fill(cr);
	cairo_restore(cr);

	/* pointer deltas */
	mask = ARRAY_LENGTH(w->deltas);
	first = max(w->ndeltas + 1, mask) - mask;
	last = w->ndeltas;

	cairo_save(cr);
	cairo_set_source_rgb(cr, .8, .5, .2);

	x = w->deltas[first % mask].x;
	y = w->deltas[first % mask].y;
	cairo_move_to(cr, x, y);

	for (i = first + 1; i < last; i++) {
		x = w->deltas[i % mask].x;
		y = w->deltas[i % mask].y;
		cairo_line_to(cr, x, y);
	}

	cairo_stroke(cr);

	/* tablet deltas */
	mask = ARRAY_LENGTH(w->tool.deltas);
	first = max(w->tool.ndeltas + 1, mask) - mask;
	last = w->tool.ndeltas;

	cairo_save(cr);
	cairo_set_source_rgb(cr, .8, .8, .2);

	x = w->tool.deltas[first % mask].x;
	y = w->tool.deltas[first % mask].y;
	cairo_move_to(cr, x, y);

	for (i = first + 1; i < last; i++) {
		x = w->tool.deltas[i % mask].x;
		y = w->tool.deltas[i % mask].y;
		cairo_line_to(cr, x, y);
	}

	cairo_stroke(cr);

}

static inline void
draw_pointer(struct window *w, cairo_t *cr)
{
	/* draw pointer sprite */
	cairo_set_source_rgb(cr, 0, 0, 0);
	cairo_save(cr);
	cairo_move_to(cr, w->x, w->y);
	cairo_rel_line_to(cr, 10, 15);
	cairo_rel_line_to(cr, -10, 0);
	cairo_rel_line_to(cr, 0, -15);
	cairo_fill(cr);
	cairo_restore(cr);
}

static inline void
draw_background(struct window *w, cairo_t *cr)
{
	int x1, x2, y1, y2, x3, y3, x4, y4;
	int cols;

	/* 10px and 5px grids */
	cairo_save(cr);
	cairo_set_source_rgb(cr, 0.8, 0.8, 0.8);
	x1 = w->width/2 - 200;
	y1 = w->height/2 - 200;
	x2 = w->width/2 + 200;
	y2 = w->height/2 - 200;
	for (cols = 1; cols < 10; cols++) {
		cairo_move_to(cr, x1 + 10 * cols, y1);
		cairo_rel_line_to(cr, 0, 100);
		cairo_move_to(cr, x1, y1 + 10 * cols);
		cairo_rel_line_to(cr, 100, 0);

		cairo_move_to(cr, x2 + 5 * cols, y2);
		cairo_rel_line_to(cr, 0, 50);
		cairo_move_to(cr, x2, y2 + 5 * cols);
		cairo_rel_line_to(cr, 50, 0);
	}

	/* 3px horiz/vert bar codes */
	x3 = w->width/2 - 200;
	y3 = w->height/2 + 200;
	x4 = w->width/2 + 200;
	y4 = w->height/2 + 100;
	for (cols = 0; cols < 50; cols++) {
		cairo_move_to(cr, x3 + 3 * cols, y3);
		cairo_rel_line_to(cr, 0, 20);

		cairo_move_to(cr, x4, y4 + 3 * cols);
		cairo_rel_line_to(cr, 20, 0);
	}
	cairo_stroke(cr);

	/* round targets */
	for (int i = 0; i <= 3; i++) {
		x1 = w->width * i/4.0;
		x2 = w->width * i/4.0;

		y1 = w->height * 1.0/4.0;
		y2 = w->height * 3.0/4.0;

		cairo_arc(cr, x1, y1, 10, 0, 2 * M_PI);
		cairo_stroke(cr);
		cairo_arc(cr, x2, y2, 10, 0, 2 * M_PI);
		cairo_stroke(cr);
	}

}

static gboolean
draw(GtkWidget *widget, cairo_t *cr, gpointer data)
{
	struct window *w = data;

	cairo_set_source_rgb(cr, 1, 1, 1);
	cairo_rectangle(cr, 0, 0, w->width, w->height);
	cairo_fill(cr);

	draw_background(w, cr);

	draw_gestures(w, cr);
	draw_scrollbars(w, cr);
	draw_touchpoints(w, cr);
	draw_abs_pointer(w, cr);
	draw_buttons(w, cr);
	draw_tablet(w, cr);
	draw_pointer(w, cr);

	return TRUE;
}

static void
map_event_cb(GtkWidget *widget, GdkEvent *event, gpointer data)
{
	struct window *w = data;
	GdkDisplay *display;
	GdkSeat *seat;
	GdkWindow *window;

	gtk_window_get_size(GTK_WINDOW(widget), &w->width, &w->height);

	w->x = w->width/2;
	w->y = w->height/2;

	w->vx = w->width/2;
	w->vy = w->height/2;
	w->hx = w->width/2;
	w->hy = w->height/2;

	w->swipe.x = w->width/2;
	w->swipe.y = w->height/2;

	w->pinch.scale = 1.0;
	w->pinch.x = w->width/2;
	w->pinch.y = w->height/2;

	g_signal_connect(G_OBJECT(w->area), "draw", G_CALLBACK(draw), w);

	window = gdk_event_get_window(event);
	display = gdk_window_get_display(window);

	gdk_window_set_cursor(gtk_widget_get_window(w->win),
			      gdk_cursor_new_for_display(display,
							 GDK_BLANK_CURSOR));

	seat = gdk_display_get_default_seat(display);
	gdk_seat_grab(seat,
		      window,
		      GDK_SEAT_CAPABILITY_ALL_POINTING,
		      FALSE, /* owner-events */
		      NULL, /* cursor */
		      NULL, /* triggering event */
		      NULL, /* prepare_func */
		      NULL /* prepare_func_data */
		     );
}

static void
window_init(struct window *w)
{
	w->win = gtk_window_new(GTK_WINDOW_TOPLEVEL);
	gtk_widget_set_events(w->win, 0);
	gtk_window_set_title(GTK_WINDOW(w->win), "libinput debugging tool");
	gtk_window_set_default_size(GTK_WINDOW(w->win), 1024, 768);
	gtk_window_maximize(GTK_WINDOW(w->win));
	gtk_window_set_resizable(GTK_WINDOW(w->win), TRUE);
	gtk_widget_realize(w->win);
	g_signal_connect(G_OBJECT(w->win), "map-event", G_CALLBACK(map_event_cb), w);
	g_signal_connect(G_OBJECT(w->win), "delete-event", G_CALLBACK(gtk_main_quit), NULL);

	w->area = gtk_drawing_area_new();
	gtk_widget_set_events(w->area, 0);
	gtk_container_add(GTK_CONTAINER(w->win), w->area);
	gtk_widget_show_all(w->win);
}

static void
window_cleanup(struct window *w)
{
	struct libinput_device **dev;
	ARRAY_FOR_EACH(w->devices, dev) {
		if (*dev)
			libinput_device_unref(*dev);
	}
}

static void
change_ptraccel(struct window *w, double amount)
{
	struct libinput_device **dev;

	ARRAY_FOR_EACH(w->devices, dev) {
		double speed;
		enum libinput_config_status status;

		if (*dev == NULL)
			continue;

		if (!libinput_device_config_accel_is_available(*dev))
			continue;

		speed = libinput_device_config_accel_get_speed(*dev);
		speed = clip(speed + amount, -1, 1);

		status = libinput_device_config_accel_set_speed(*dev, speed);

		if (status != LIBINPUT_CONFIG_STATUS_SUCCESS) {
			msg("%s: failed to change accel to %.2f (%s)\n",
			    libinput_device_get_name(*dev),
			    speed,
			    libinput_config_status_to_str(status));
		} else {
			printf("%s: speed is %.2f\n",
			       libinput_device_get_name(*dev),
			       speed);
		}

	}
}

static void
handle_event_device_notify(struct libinput_event *ev)
{
	struct libinput_device *dev = libinput_event_get_device(ev);
	struct libinput *li;
	struct window *w;
	const char *type;
	size_t i;

	if (libinput_event_get_type(ev) == LIBINPUT_EVENT_DEVICE_ADDED)
		type = "added";
	else
		type = "removed";

	msg("%s %-30s %s\n",
	    libinput_device_get_sysname(dev),
	    libinput_device_get_name(dev),
	    type);

	li = libinput_event_get_context(ev);
	w = libinput_get_user_data(li);

	tools_device_apply_config(libinput_event_get_device(ev),
				  &w->options);

	if (libinput_event_get_type(ev) == LIBINPUT_EVENT_DEVICE_ADDED) {
		for (i = 0; i < ARRAY_LENGTH(w->devices); i++) {
			if (w->devices[i] == NULL) {
				w->devices[i] = libinput_device_ref(dev);
				break;
			}
		}
	} else  {
		for (i = 0; i < ARRAY_LENGTH(w->devices); i++) {
			if (w->devices[i] == dev) {
				libinput_device_unref(w->devices[i]);
				w->devices[i] = NULL;
				break;
			}
		}
	}
}

static void
handle_event_motion(struct libinput_event *ev, struct window *w)
{
	struct libinput_event_pointer *p = libinput_event_get_pointer_event(ev);
	double dx = libinput_event_pointer_get_dx(p),
	       dy = libinput_event_pointer_get_dy(p);
	struct point point;
	const int mask = ARRAY_LENGTH(w->deltas);
	size_t idx;

	w->x += dx;
	w->y += dy;
	w->x = clip(w->x, 0.0, w->width);
	w->y = clip(w->y, 0.0, w->height);

	idx = w->ndeltas % mask;
	point = w->deltas[idx];
	idx = (w->ndeltas + 1) % mask;
	point.x += libinput_event_pointer_get_dx_unaccelerated(p);
	point.y += libinput_event_pointer_get_dy_unaccelerated(p);
	w->deltas[idx] = point;
	w->ndeltas++;
}

static void
handle_event_absmotion(struct libinput_event *ev, struct window *w)
{
	struct libinput_event_pointer *p = libinput_event_get_pointer_event(ev);
	double x = libinput_event_pointer_get_absolute_x_transformed(p, w->width),
	       y = libinput_event_pointer_get_absolute_y_transformed(p, w->height);

	w->absx = x;
	w->absy = y;
}

static void
handle_event_touch(struct libinput_event *ev, struct window *w)
{
	struct libinput_event_touch *t = libinput_event_get_touch_event(ev);
	int slot = libinput_event_touch_get_seat_slot(t);
	struct touch *touch;
	double x, y;

	if (slot == -1 || slot >= (int) ARRAY_LENGTH(w->touches))
		return;

	touch = &w->touches[slot];

	if (libinput_event_get_type(ev) == LIBINPUT_EVENT_TOUCH_UP) {
		touch->active = 0;
		return;
	}

	x = libinput_event_touch_get_x_transformed(t, w->width),
	y = libinput_event_touch_get_y_transformed(t, w->height);

	touch->active = 1;
	touch->x = (int)x;
	touch->y = (int)y;
}

static void
handle_event_axis(struct libinput_event *ev, struct window *w)
{
	struct libinput_event_pointer *p = libinput_event_get_pointer_event(ev);
	double value;

	if (libinput_event_pointer_has_axis(p,
			LIBINPUT_POINTER_AXIS_SCROLL_VERTICAL)) {
		value = libinput_event_pointer_get_axis_value(p,
				LIBINPUT_POINTER_AXIS_SCROLL_VERTICAL);
		w->vy += value;
		w->vy = clip(w->vy, 0, w->height);
	}

	if (libinput_event_pointer_has_axis(p,
			LIBINPUT_POINTER_AXIS_SCROLL_HORIZONTAL)) {
		value = libinput_event_pointer_get_axis_value(p,
				LIBINPUT_POINTER_AXIS_SCROLL_HORIZONTAL);
		w->hx += value;
		w->hx = clip(w->hx, 0, w->width);
	}
}

static int
handle_event_keyboard(struct libinput_event *ev, struct window *w)
{
	struct libinput_event_keyboard *k = libinput_event_get_keyboard_event(ev);
	unsigned int key = libinput_event_keyboard_get_key(k);

	if (libinput_event_keyboard_get_key_state(k) ==
	    LIBINPUT_KEY_STATE_RELEASED)
		return 0;

	switch(key) {
	case KEY_ESC:
		return 1;
	case KEY_UP:
		change_ptraccel(w, 0.1);
		break;
	case KEY_DOWN:
		change_ptraccel(w, -0.1);
		break;
	default:
		break;
	}

	return 0;
}

static void
handle_event_button(struct libinput_event *ev, struct window *w)
{
	struct libinput_event_pointer *p = libinput_event_get_pointer_event(ev);
	unsigned int button = libinput_event_pointer_get_button(p);
	int is_press;

	is_press = libinput_event_pointer_get_button_state(p) == LIBINPUT_BUTTON_STATE_PRESSED;

	switch (button) {
	case BTN_LEFT:
		w->l = is_press;
		break;
	case BTN_RIGHT:
		w->r = is_press;
		break;
	case BTN_MIDDLE:
		w->m = is_press;
		break;
	}

}

static void
handle_event_swipe(struct libinput_event *ev, struct window *w)
{
	struct libinput_event_gesture *g = libinput_event_get_gesture_event(ev);
	int nfingers;
	double dx, dy;

	nfingers = libinput_event_gesture_get_finger_count(g);

	switch (libinput_event_get_type(ev)) {
	case LIBINPUT_EVENT_GESTURE_SWIPE_BEGIN:
		w->swipe.nfingers = nfingers;
		w->swipe.x = w->width/2;
		w->swipe.y = w->height/2;
		break;
	case LIBINPUT_EVENT_GESTURE_SWIPE_UPDATE:
		dx = libinput_event_gesture_get_dx(g);
		dy = libinput_event_gesture_get_dy(g);
		w->swipe.x += dx;
		w->swipe.y += dy;
		break;
	case LIBINPUT_EVENT_GESTURE_SWIPE_END:
		w->swipe.nfingers = 0;
		w->swipe.x = w->width/2;
		w->swipe.y = w->height/2;
		break;
	default:
		abort();
	}
}

static void
handle_event_pinch(struct libinput_event *ev, struct window *w)
{
	struct libinput_event_gesture *g = libinput_event_get_gesture_event(ev);
	int nfingers;
	double dx, dy;

	nfingers = libinput_event_gesture_get_finger_count(g);

	switch (libinput_event_get_type(ev)) {
	case LIBINPUT_EVENT_GESTURE_PINCH_BEGIN:
		w->pinch.nfingers = nfingers;
		w->pinch.x = w->width/2;
		w->pinch.y = w->height/2;
		break;
	case LIBINPUT_EVENT_GESTURE_PINCH_UPDATE:
		dx = libinput_event_gesture_get_dx(g);
		dy = libinput_event_gesture_get_dy(g);
		w->pinch.x += dx;
		w->pinch.y += dy;
		w->pinch.scale = libinput_event_gesture_get_scale(g);
		w->pinch.angle += libinput_event_gesture_get_angle_delta(g);
		break;
	case LIBINPUT_EVENT_GESTURE_PINCH_END:
		w->pinch.nfingers = 0;
		w->pinch.x = w->width/2;
		w->pinch.y = w->height/2;
		w->pinch.angle = 0.0;
		w->pinch.scale = 1.0;
		break;
	default:
		abort();
	}
}

static void
handle_event_tablet(struct libinput_event *ev, struct window *w)
{
	struct libinput_event_tablet_tool *t = libinput_event_get_tablet_tool_event(ev);
	double x, y;
	struct point point;
	int idx;
	const int mask = ARRAY_LENGTH(w->tool.deltas);

	x = libinput_event_tablet_tool_get_x_transformed(t, w->width);
	y = libinput_event_tablet_tool_get_y_transformed(t, w->height);

	switch (libinput_event_get_type(ev)) {
	case LIBINPUT_EVENT_TABLET_TOOL_PROXIMITY:
		if (libinput_event_tablet_tool_get_proximity_state(t) ==
		    LIBINPUT_TABLET_TOOL_PROXIMITY_STATE_OUT) {
			w->tool.x_in = 0;
			w->tool.y_in = 0;
			w->tool.x_down = 0;
			w->tool.y_down = 0;
			w->tool.x_up = 0;
			w->tool.y_up = 0;
		} else {
			w->tool.x_in = x;
			w->tool.y_in = y;
			w->tool.ndeltas = 0;
			w->tool.deltas[0].x = w->width/2;
			w->tool.deltas[0].y = w->height/2;
		}
		break;
	case LIBINPUT_EVENT_TABLET_TOOL_TIP:
		w->tool.pressure = libinput_event_tablet_tool_get_pressure(t);
		w->tool.distance = libinput_event_tablet_tool_get_distance(t);
		w->tool.tilt_x = libinput_event_tablet_tool_get_tilt_x(t);
		w->tool.tilt_y = libinput_event_tablet_tool_get_tilt_y(t);
		if (libinput_event_tablet_tool_get_tip_state(t) ==
		    LIBINPUT_TABLET_TOOL_TIP_DOWN) {
			w->tool.x_down = x;
			w->tool.y_down = y;
		} else {
			w->tool.x_up = x;
			w->tool.y_up = y;
		}
		/* fallthrough */
	case LIBINPUT_EVENT_TABLET_TOOL_AXIS:
		w->tool.x = x;
		w->tool.y = y;
		w->tool.pressure = libinput_event_tablet_tool_get_pressure(t);
		w->tool.distance = libinput_event_tablet_tool_get_distance(t);
		w->tool.tilt_x = libinput_event_tablet_tool_get_tilt_x(t);
		w->tool.tilt_y = libinput_event_tablet_tool_get_tilt_y(t);

		/* Add the delta to the last position and store them as abs
		 * coordinates */
		idx = w->tool.ndeltas % mask;
		point = w->tool.deltas[idx];

		idx = (w->tool.ndeltas + 1) % mask;
		point.x += libinput_event_tablet_tool_get_dx(t);
		point.y += libinput_event_tablet_tool_get_dy(t);
		w->tool.deltas[idx] = point;
		w->tool.ndeltas++;
		break;
	case LIBINPUT_EVENT_TABLET_TOOL_BUTTON:
		break;
	default:
		abort();
	}
}

static gboolean
handle_event_libinput(GIOChannel *source, GIOCondition condition, gpointer data)
{
	struct libinput *li = data;
	struct window *w = libinput_get_user_data(li);
	struct libinput_event *ev;

	libinput_dispatch(li);

	while ((ev = libinput_get_event(li))) {
		switch (libinput_event_get_type(ev)) {
		case LIBINPUT_EVENT_NONE:
			abort();
		case LIBINPUT_EVENT_DEVICE_ADDED:
		case LIBINPUT_EVENT_DEVICE_REMOVED:
			handle_event_device_notify(ev);
			break;
		case LIBINPUT_EVENT_POINTER_MOTION:
			handle_event_motion(ev, w);
			break;
		case LIBINPUT_EVENT_POINTER_MOTION_ABSOLUTE:
			handle_event_absmotion(ev, w);
			break;
		case LIBINPUT_EVENT_TOUCH_DOWN:
		case LIBINPUT_EVENT_TOUCH_MOTION:
		case LIBINPUT_EVENT_TOUCH_UP:
			handle_event_touch(ev, w);
			break;
		case LIBINPUT_EVENT_POINTER_AXIS:
			handle_event_axis(ev, w);
			break;
		case LIBINPUT_EVENT_TOUCH_CANCEL:
		case LIBINPUT_EVENT_TOUCH_FRAME:
			break;
		case LIBINPUT_EVENT_POINTER_BUTTON:
			handle_event_button(ev, w);
			break;
		case LIBINPUT_EVENT_KEYBOARD_KEY:
			if (handle_event_keyboard(ev, w)) {
				libinput_event_destroy(ev);
				gtk_main_quit();
				return FALSE;
			}
			break;
		case LIBINPUT_EVENT_GESTURE_SWIPE_BEGIN:
		case LIBINPUT_EVENT_GESTURE_SWIPE_UPDATE:
		case LIBINPUT_EVENT_GESTURE_SWIPE_END:
			handle_event_swipe(ev, w);
			break;
		case LIBINPUT_EVENT_GESTURE_PINCH_BEGIN:
		case LIBINPUT_EVENT_GESTURE_PINCH_UPDATE:
		case LIBINPUT_EVENT_GESTURE_PINCH_END:
			handle_event_pinch(ev, w);
			break;
		case LIBINPUT_EVENT_TABLET_TOOL_AXIS:
		case LIBINPUT_EVENT_TABLET_TOOL_PROXIMITY:
		case LIBINPUT_EVENT_TABLET_TOOL_TIP:
		case LIBINPUT_EVENT_TABLET_TOOL_BUTTON:
			handle_event_tablet(ev, w);
			break;
		case LIBINPUT_EVENT_TABLET_PAD_BUTTON:
		case LIBINPUT_EVENT_TABLET_PAD_RING:
		case LIBINPUT_EVENT_TABLET_PAD_STRIP:
			break;
		case LIBINPUT_EVENT_SWITCH_TOGGLE:
			break;
		}

		libinput_event_destroy(ev);
		libinput_dispatch(li);
	}
	gtk_widget_queue_draw(w->area);

	return TRUE;
}

static void
sockets_init(struct libinput *li)
{
	GIOChannel *c = g_io_channel_unix_new(libinput_get_fd(li));

	g_io_channel_set_encoding(c, NULL, NULL);
	g_io_add_watch(c, G_IO_IN, handle_event_libinput, li);
}

static void
usage(void) {
	printf("Usage: libinput debug-gui [options] [--udev <seat>|--device /dev/input/event0]\n");
}

int
main(int argc, char **argv)
{
	struct window w = {0};
	struct tools_options options;
	struct libinput *li;
	enum tools_backend backend = BACKEND_UDEV;
	const char *seat_or_device = "seat0";
	bool verbose = false;

	gtk_init(&argc, &argv);

	tools_init_options(&options);

	while (1) {
		int c;
		int option_index = 0;
		enum {
			OPT_DEVICE = 1,
			OPT_UDEV,
			OPT_GRAB,
			OPT_VERBOSE,
		};
		static struct option opts[] = {
			CONFIGURATION_OPTIONS,
			{ "help",                      no_argument,       0, 'h' },
			{ "device",                    required_argument, 0, OPT_DEVICE },
			{ "udev",                      required_argument, 0, OPT_UDEV },
			{ "grab",                      no_argument,       0, OPT_GRAB },
			{ "verbose",                   no_argument,       0, OPT_VERBOSE },
			{ 0, 0, 0, 0}
		};

		c = getopt_long(argc, argv, "h", opts, &option_index);
		if (c == -1)
			break;

		switch(c) {
		case '?':
			exit(1);
			break;
		case 'h':
			usage();
			exit(0);
			break;
		case OPT_DEVICE:
			backend = BACKEND_DEVICE;
			seat_or_device = optarg;
			break;
		case OPT_UDEV:
			backend = BACKEND_UDEV;
			seat_or_device = optarg;
			break;
		case OPT_GRAB:
			w.grab = true;
			break;
		case OPT_VERBOSE:
			verbose = true;
			break;
		default:
			if (tools_parse_option(c, optarg, &options) != 0) {
				usage();
				return 1;
			}
			break;
		}

	}

	if (optind < argc) {
		usage();
		return 1;
	}

<<<<<<< HEAD
	li = tools_open_backend(backend, seat_or_device, verbose, &grab);
=======
	li = tools_open_backend(backend, seat_or_device, verbose, &w.grab);
>>>>>>> 5fd8c7cd
	if (!li)
		return 1;

	libinput_set_user_data(li, &w);

	window_init(&w);
	w.options = options;
	sockets_init(li);
	handle_event_libinput(NULL, 0, li);

	gtk_main();

	window_cleanup(&w);
	libinput_unref(li);

	return 0;
}<|MERGE_RESOLUTION|>--- conflicted
+++ resolved
@@ -992,11 +992,7 @@
 		return 1;
 	}
 
-<<<<<<< HEAD
-	li = tools_open_backend(backend, seat_or_device, verbose, &grab);
-=======
 	li = tools_open_backend(backend, seat_or_device, verbose, &w.grab);
->>>>>>> 5fd8c7cd
 	if (!li)
 		return 1;
 
