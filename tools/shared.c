/*
 * Copyright © 2014 Red Hat, Inc.
 *
 * Permission is hereby granted, free of charge, to any person obtaining a
 * copy of this software and associated documentation files (the "Software"),
 * to deal in the Software without restriction, including without limitation
 * the rights to use, copy, modify, merge, publish, distribute, sublicense,
 * and/or sell copies of the Software, and to permit persons to whom the
 * Software is furnished to do so, subject to the following conditions:
 *
 * The above copyright notice and this permission notice (including the next
 * paragraph) shall be included in all copies or substantial portions of the
 * Software.
 *
 * THE SOFTWARE IS PROVIDED "AS IS", WITHOUT WARRANTY OF ANY KIND, EXPRESS OR
 * IMPLIED, INCLUDING BUT NOT LIMITED TO THE WARRANTIES OF MERCHANTABILITY,
 * FITNESS FOR A PARTICULAR PURPOSE AND NONINFRINGEMENT.  IN NO EVENT SHALL
 * THE AUTHORS OR COPYRIGHT HOLDERS BE LIABLE FOR ANY CLAIM, DAMAGES OR OTHER
 * LIABILITY, WHETHER IN AN ACTION OF CONTRACT, TORT OR OTHERWISE, ARISING
 * FROM, OUT OF OR IN CONNECTION WITH THE SOFTWARE OR THE USE OR OTHER
 * DEALINGS IN THE SOFTWARE.
 */

#include <config.h>

#include <errno.h>
#include <fcntl.h>
#include <getopt.h>
#include <stdio.h>
#include <stdlib.h>
#include <string.h>
#include <libudev.h>

#include <libevdev/libevdev.h>
#include <libinput-util.h>

#include "shared.h"

enum options {
	OPT_DEVICE,
	OPT_UDEV,
	OPT_GRAB,
	OPT_HELP,
	OPT_VERBOSE,
	OPT_TAP_ENABLE,
	OPT_TAP_DISABLE,
	OPT_TAP_MAP,
	OPT_DRAG_ENABLE,
	OPT_DRAG_DISABLE,
	OPT_DRAG_LOCK_ENABLE,
	OPT_DRAG_LOCK_DISABLE,
	OPT_NATURAL_SCROLL_ENABLE,
	OPT_NATURAL_SCROLL_DISABLE,
	OPT_LEFT_HANDED_ENABLE,
	OPT_LEFT_HANDED_DISABLE,
	OPT_MIDDLEBUTTON_ENABLE,
	OPT_MIDDLEBUTTON_DISABLE,
	OPT_DWT_ENABLE,
	OPT_DWT_DISABLE,
	OPT_CLICK_METHOD,
	OPT_SCROLL_METHOD,
	OPT_SCROLL_BUTTON,
	OPT_SPEED,
	OPT_PROFILE,
	OPT_SHOW_KEYCODES,
<<<<<<< HEAD
=======
	OPT_QUIET,
>>>>>>> 2d243cc8
};

LIBINPUT_ATTRIBUTE_PRINTF(3, 0)
static void
log_handler(struct libinput *li,
	    enum libinput_log_priority priority,
	    const char *format,
	    va_list args)
{
#define ANSI_HIGHLIGHT "\x1B[0;1;39m"
#define ANSI_RED "\x1B[0;31m"
#define ANSI_NORMAL "\x1B[0m"
	static int is_tty = -1;

	if (is_tty == -1)
		is_tty = isatty(STDOUT_FILENO);

	if (is_tty) {
		if (priority >= LIBINPUT_LOG_PRIORITY_ERROR)
			printf(ANSI_RED);
		else if (priority >= LIBINPUT_LOG_PRIORITY_INFO)
			printf(ANSI_HIGHLIGHT);
	}

	vprintf(format, args);

	if (is_tty && priority >= LIBINPUT_LOG_PRIORITY_INFO)
		printf(ANSI_NORMAL);
}

void
tools_usage(void)
{
	printf("Usage: %s [options] [--udev [<seat>]|--device /dev/input/event0]\n"
	       "--udev <seat>.... Use udev device discovery (default).\n"
	       "		  Specifying a seat ID is optional.\n"
	       "--device /path/to/device .... open the given device only\n"
	       "\n"
	       "Features:\n"
	       "--enable-tap\n"
	       "--disable-tap.... enable/disable tapping\n"
	       "--enable-drag\n"
	       "--disable-drag.... enable/disable tap-n-drag\n"
	       "--enable-drag-lock\n"
	       "--disable-drag-lock.... enable/disable tapping drag lock\n"
	       "--enable-natural-scrolling\n"
	       "--disable-natural-scrolling.... enable/disable natural scrolling\n"
	       "--enable-left-handed\n"
	       "--disable-left-handed.... enable/disable left-handed button configuration\n"
	       "--enable-middlebutton\n"
	       "--disable-middlebutton.... enable/disable middle button emulation\n"
	       "--enable-dwt\n"
	       "--disable-dwt..... enable/disable disable-while-typing\n"
	       "--set-click-method=[none|clickfinger|buttonareas] .... set the desired click method\n"
	       "--set-scroll-method=[none|twofinger|edge|button] ... set the desired scroll method\n"
	       "--set-scroll-button=BTN_MIDDLE ... set the button to the given button code\n"
	       "--set-profile=[adaptive|flat].... set pointer acceleration profile\n"
	       "--set-speed=<value>.... set pointer acceleration speed (allowed range [-1, 1]) \n"
	       "--set-tap-map=[lrm|lmr] ... set button mapping for tapping\n"
	       "--show-keycodes.... show all key codes while typing\n"
	       "\n"
	       "These options apply to all applicable devices, if a feature\n"
	       "is not explicitly specified it is left at each device's default.\n"
	       "\n"
	       "Other options:\n"
	       "--grab .......... Exclusively grab all openend devices\n"
	       "--verbose ....... Print debugging output.\n"
	       "--quiet ......... Only print libinput messages, useful in combination with --verbose.\n"
	       "--help .......... Print this help.\n",
		program_invocation_short_name);
}

void
tools_init_context(struct tools_context *context)
{
	struct tools_options *options = &context->options;

	context->user_data = NULL;

	memset(options, 0, sizeof(*options));
	options->tapping = -1;
	options->tap_map = -1;
	options->drag = -1;
	options->drag_lock = -1;
	options->natural_scroll = -1;
	options->left_handed = -1;
	options->middlebutton = -1;
	options->dwt = -1;
	options->click_method = -1;
	options->scroll_method = -1;
	options->scroll_button = -1;
	options->backend = BACKEND_UDEV;
	options->seat = "seat0";
	options->speed = 0.0;
	options->profile = LIBINPUT_CONFIG_ACCEL_PROFILE_NONE;
	options->show_keycodes = false;
}

int
tools_parse_args(int argc, char **argv, struct tools_context *context)
{
	struct tools_options *options = &context->options;

	while (1) {
		int c;
		int option_index = 0;
		static struct option opts[] = {
			{ "device", 1, 0, OPT_DEVICE },
			{ "udev", 0, 0, OPT_UDEV },
			{ "grab", 0, 0, OPT_GRAB },
			{ "help", 0, 0, OPT_HELP },
			{ "verbose", 0, 0, OPT_VERBOSE },
			{ "quiet", 0, 0, OPT_QUIET },
			{ "enable-tap", 0, 0, OPT_TAP_ENABLE },
			{ "disable-tap", 0, 0, OPT_TAP_DISABLE },
			{ "enable-drag", 0, 0, OPT_DRAG_ENABLE },
			{ "disable-drag", 0, 0, OPT_DRAG_DISABLE },
			{ "enable-drag-lock", 0, 0, OPT_DRAG_LOCK_ENABLE },
			{ "disable-drag-lock", 0, 0, OPT_DRAG_LOCK_DISABLE },
			{ "enable-natural-scrolling", 0, 0, OPT_NATURAL_SCROLL_ENABLE },
			{ "disable-natural-scrolling", 0, 0, OPT_NATURAL_SCROLL_DISABLE },
			{ "enable-left-handed", 0, 0, OPT_LEFT_HANDED_ENABLE },
			{ "disable-left-handed", 0, 0, OPT_LEFT_HANDED_DISABLE },
			{ "enable-middlebutton", 0, 0, OPT_MIDDLEBUTTON_ENABLE },
			{ "disable-middlebutton", 0, 0, OPT_MIDDLEBUTTON_DISABLE },
			{ "enable-dwt", 0, 0, OPT_DWT_ENABLE },
			{ "disable-dwt", 0, 0, OPT_DWT_DISABLE },
			{ "set-click-method", 1, 0, OPT_CLICK_METHOD },
			{ "set-scroll-method", 1, 0, OPT_SCROLL_METHOD },
			{ "set-scroll-button", 1, 0, OPT_SCROLL_BUTTON },
			{ "set-profile", 1, 0, OPT_PROFILE },
			{ "set-tap-map", 1, 0, OPT_TAP_MAP },
			{ "set-speed", 1, 0, OPT_SPEED },
			{ "show-keycodes", 0, 0, OPT_SHOW_KEYCODES },
			{ 0, 0, 0, 0}
		};

		c = getopt_long(argc, argv, "h", opts, &option_index);
		if (c == -1)
			break;

		switch(c) {
		case 'h':
		case OPT_HELP:
			tools_usage();
			exit(0);
		case OPT_DEVICE:
			options->backend = BACKEND_DEVICE;
			if (!optarg) {
				tools_usage();
				return 1;
			}
			options->device = optarg;
			break;
		case OPT_UDEV:
			options->backend = BACKEND_UDEV;
			if (optarg)
				options->seat = optarg;
			break;
		case OPT_GRAB:
			options->grab = 1;
			break;
		case OPT_VERBOSE:
			options->verbose = 1;
			break;
		case OPT_TAP_ENABLE:
			options->tapping = 1;
			break;
		case OPT_TAP_DISABLE:
			options->tapping = 0;
			break;
		case OPT_TAP_MAP:
			if (!optarg) {
				tools_usage();
				return 1;
			}
			if (streq(optarg, "lrm")) {
				options->tap_map = LIBINPUT_CONFIG_TAP_MAP_LRM;
			} else if (streq(optarg, "lmr")) {
				options->tap_map = LIBINPUT_CONFIG_TAP_MAP_LMR;
			} else {
				tools_usage();
				return 1;
			}
			break;
		case OPT_DRAG_ENABLE:
			options->drag = 1;
			break;
		case OPT_DRAG_DISABLE:
			options->drag = 0;
			break;
		case OPT_DRAG_LOCK_ENABLE:
			options->drag_lock = 1;
			break;
		case OPT_DRAG_LOCK_DISABLE:
			options->drag_lock = 0;
			break;
		case OPT_NATURAL_SCROLL_ENABLE:
			options->natural_scroll = 1;
			break;
		case OPT_NATURAL_SCROLL_DISABLE:
			options->natural_scroll = 0;
			break;
		case OPT_LEFT_HANDED_ENABLE:
			options->left_handed = 1;
			break;
		case OPT_LEFT_HANDED_DISABLE:
			options->left_handed = 0;
			break;
		case OPT_MIDDLEBUTTON_ENABLE:
			options->middlebutton = 1;
			break;
		case OPT_MIDDLEBUTTON_DISABLE:
			options->middlebutton = 0;
			break;
		case OPT_DWT_ENABLE:
			options->dwt = LIBINPUT_CONFIG_DWT_ENABLED;
			break;
		case OPT_DWT_DISABLE:
			options->dwt = LIBINPUT_CONFIG_DWT_DISABLED;
			break;
		case OPT_CLICK_METHOD:
			if (!optarg) {
				tools_usage();
				return 1;
			}
			if (streq(optarg, "none")) {
				options->click_method =
				LIBINPUT_CONFIG_CLICK_METHOD_NONE;
			} else if (streq(optarg, "clickfinger")) {
				options->click_method =
				LIBINPUT_CONFIG_CLICK_METHOD_CLICKFINGER;
			} else if (streq(optarg, "buttonareas")) {
				options->click_method =
				LIBINPUT_CONFIG_CLICK_METHOD_BUTTON_AREAS;
			} else {
				tools_usage();
				return 1;
			}
			break;
		case OPT_SCROLL_METHOD:
			if (!optarg) {
				tools_usage();
				return 1;
			}
			if (streq(optarg, "none")) {
				options->scroll_method =
				LIBINPUT_CONFIG_SCROLL_NO_SCROLL;
			} else if (streq(optarg, "twofinger")) {
				options->scroll_method =
				LIBINPUT_CONFIG_SCROLL_2FG;
			} else if (streq(optarg, "edge")) {
				options->scroll_method =
				LIBINPUT_CONFIG_SCROLL_EDGE;
			} else if (streq(optarg, "button")) {
				options->scroll_method =
				LIBINPUT_CONFIG_SCROLL_ON_BUTTON_DOWN;
			} else {
				tools_usage();
				return 1;
			}
			break;
		case OPT_SCROLL_BUTTON:
			if (!optarg) {
				tools_usage();
				return 1;
			}
			options->scroll_button =
			libevdev_event_code_from_name(EV_KEY,
						      optarg);
			if (options->scroll_button == -1) {
				fprintf(stderr,
					"Invalid button %s\n",
					optarg);
				return 1;
			}
			break;
		case OPT_SPEED:
			if (!optarg) {
				tools_usage();
				return 1;
			}
			options->speed = atof(optarg);
			break;
		case OPT_PROFILE:
			if (!optarg) {
				tools_usage();
				return 1;
			}
			if (streq(optarg, "adaptive")) {
				options->profile = LIBINPUT_CONFIG_ACCEL_PROFILE_ADAPTIVE;
			} else if (streq(optarg, "flat")) {
				options->profile = LIBINPUT_CONFIG_ACCEL_PROFILE_FLAT;
			} else {
				tools_usage();
				return 1;
			}
			break;
		case OPT_SHOW_KEYCODES:
			options->show_keycodes = true;
			break;
<<<<<<< HEAD
=======
		case OPT_QUIET:
			options->quiet = true;
			break;
>>>>>>> 2d243cc8
		default:
			tools_usage();
			return 1;
		}

	}

	if (optind < argc) {
		tools_usage();
		return 1;
	}

	return 0;
}

static struct libinput *
open_udev(const struct libinput_interface *interface,
	  void *userdata,
	  const char *seat,
	  int verbose)
{
	struct libinput *li;
	struct udev *udev = udev_new();

	if (!udev) {
		fprintf(stderr, "Failed to initialize udev\n");
		return NULL;
	}

	li = libinput_udev_create_context(interface, userdata, udev);
	if (!li) {
		fprintf(stderr, "Failed to initialize context from udev\n");
		goto out;
	}

	if (verbose) {
		libinput_log_set_handler(li, log_handler);
		libinput_log_set_priority(li, LIBINPUT_LOG_PRIORITY_DEBUG);
	}

	if (libinput_udev_assign_seat(li, seat)) {
		fprintf(stderr, "Failed to set seat\n");
		libinput_unref(li);
		li = NULL;
		goto out;
	}

out:
	udev_unref(udev);
	return li;
}

static struct libinput *
open_device(const struct libinput_interface *interface,
	    void *userdata,
	    const char *path,
	    int verbose)
{
	struct libinput_device *device;
	struct libinput *li;

	li = libinput_path_create_context(interface, userdata);
	if (!li) {
		fprintf(stderr, "Failed to initialize context from %s\n", path);
		return NULL;
	}

	if (verbose) {
		libinput_log_set_handler(li, log_handler);
		libinput_log_set_priority(li, LIBINPUT_LOG_PRIORITY_DEBUG);
	}

	device = libinput_path_add_device(li, path);
	if (!device) {
		fprintf(stderr, "Failed to initialized device %s\n", path);
		libinput_unref(li);
		li = NULL;
	}

	return li;
}

static int
open_restricted(const char *path, int flags, void *user_data)
{
	const struct tools_context *context = user_data;
	int fd = open(path, flags);

	if (fd < 0)
		fprintf(stderr, "Failed to open %s (%s)\n",
			path, strerror(errno));
	else if (context->options.grab &&
		 ioctl(fd, EVIOCGRAB, (void*)1) == -1)
		fprintf(stderr, "Grab requested, but failed for %s (%s)\n",
			path, strerror(errno));

	return fd < 0 ? -errno : fd;
}

static void
close_restricted(int fd, void *user_data)
{
	close(fd);
}

static const struct libinput_interface interface = {
	.open_restricted = open_restricted,
	.close_restricted = close_restricted,
};

struct libinput *
tools_open_backend(struct tools_context *context)
{
	struct libinput *li = NULL;
	struct tools_options *options = &context->options;

	if (options->backend == BACKEND_UDEV) {
		li = open_udev(&interface, context, options->seat, options->verbose);
	} else if (options->backend == BACKEND_DEVICE) {
		li = open_device(&interface, context, options->device, options->verbose);
	} else
		abort();

	return li;
}

void
tools_device_apply_config(struct libinput_device *device,
			  struct tools_options *options)
{
	if (options->tapping != -1)
		libinput_device_config_tap_set_enabled(device, options->tapping);
	if (options->tap_map != (enum libinput_config_tap_button_map)-1)
		libinput_device_config_tap_set_button_map(device,
							  options->tap_map);
	if (options->drag != -1)
		libinput_device_config_tap_set_drag_enabled(device,
							    options->drag);
	if (options->drag_lock != -1)
		libinput_device_config_tap_set_drag_lock_enabled(device,
								 options->drag_lock);
	if (options->natural_scroll != -1)
		libinput_device_config_scroll_set_natural_scroll_enabled(device,
									 options->natural_scroll);
	if (options->left_handed != -1)
		libinput_device_config_left_handed_set(device, options->left_handed);
	if (options->middlebutton != -1)
		libinput_device_config_middle_emulation_set_enabled(device,
								    options->middlebutton);

	if (options->dwt != -1)
		libinput_device_config_dwt_set_enabled(device, options->dwt);

	if (options->click_method != (enum libinput_config_click_method)-1)
		libinput_device_config_click_set_method(device, options->click_method);

	if (options->scroll_method != (enum libinput_config_scroll_method)-1)
		libinput_device_config_scroll_set_method(device,
							 options->scroll_method);
	if (options->scroll_button != -1)
		libinput_device_config_scroll_set_button(device,
							 options->scroll_button);

	if (libinput_device_config_accel_is_available(device)) {
		libinput_device_config_accel_set_speed(device,
						       options->speed);
		if (options->profile != LIBINPUT_CONFIG_ACCEL_PROFILE_NONE)
			libinput_device_config_accel_set_profile(device,
								 options->profile);
	}
}<|MERGE_RESOLUTION|>--- conflicted
+++ resolved
@@ -63,10 +63,7 @@
 	OPT_SPEED,
 	OPT_PROFILE,
 	OPT_SHOW_KEYCODES,
-<<<<<<< HEAD
-=======
 	OPT_QUIET,
->>>>>>> 2d243cc8
 };
 
 LIBINPUT_ATTRIBUTE_PRINTF(3, 0)
@@ -368,12 +365,9 @@
 		case OPT_SHOW_KEYCODES:
 			options->show_keycodes = true;
 			break;
-<<<<<<< HEAD
-=======
 		case OPT_QUIET:
 			options->quiet = true;
 			break;
->>>>>>> 2d243cc8
 		default:
 			tools_usage();
 			return 1;
